"""
In this section we will discuss the usage of the Mesh
functionality of PolarRoute.

Example:
    An example of how to run this code can be executed by running the
    following in an ipython/Jupyter Notebook::

        from RoutePlanner import Mesh

        import json
        with open('./config.json', 'r') as f:
            config = json.load(f)

        mesh = Mesh(config)
"""

import math
import numpy as np
import pandas as pd
import matplotlib.pyplot as plt
import xarray as xr
import geopandas as gpd
import json as JSON

from shapely.geometry import Polygon
from matplotlib.patches import Polygon as MatplotPolygon
from polar_route.cellbox import CellBox
import polar_route.data_loaders as data_loader


class Mesh:
    """
        Attributes:
            cellboxes (list<(CellBox)>): A list of CellBox objects forming the Mesh

            neighbour_graph (dict): A graphical representation of the adjacency
                relationship between CellBoxes in the Mesh. The neighbour_graph is
                of the form

               {\n
                    <CellBox id_1>: {\n
                        "1": [id_1,...,id_n],\n
                        "2": [id_1,...,id_n],\n
                        "3": [id_1,...,id_n],\n
                        "4": [id_1,...,id_n],\n
                        "-1": [id_1,...,id_n],\n
                        "-2": [id_1,...,id_n],\n
                        "-3": [id_1,...,id_n],\n
                        "-4": [id_1,...,id_n],\n
                    },\n
                    ...,\n
                    {\n
                        <CellBox id_n>: {\n
                            ...\n
                        }\n
                    }\n
               }
    """

    def __init__(self, config, j_grid=False):
        """
            Constructs a Mesh from a given config file.

            Args:
                config (dict): config file which defines the attributes of the Mesh
                    to be constructed. config is of the form - \n
                    \n
                    {\n
                        "config": {\n
                            "Mesh_info":{\n
                                "Region": {\n
                                    "latMin": (real),\n
                                    "latMax": (real),\n
                                    "longMin": (real),\n
                                    "longMax": (real),\n
                                    "startTime": (string) 'YYYY-MM-DD',\n
                                    "endTime": (string) 'YYYY-MM-DD',\n
                                    "cellWidth": (real),\n
                                    "cellHeight" (real),\n
                                    "splitDepth" (int)\n
                                },\n
                                "Data_sources": [
                                    {
                                        "loader": (string)\n
                                        "params" (dict)\n
                                    },\n
                                    ...,\n
                                    {...}

                                ]\n,
                                "splitting_conditions": [
                                    {
                                        <value>: {
                                            "threshold": (float),\n
                                            "upperBound": (float),\n
                                            "lowerBound": (float) \n
                                        }
                                    },\n
                                    ...,\n
                                    {...}\n
                                ]
                            }\n
                        }\n
                    }\n

                j_grid (bool): True if the Mesh to be constructed should be of the same
                    format as the original Java CellGrid, to be used for regression testing.
        """
        self.config = config

        self._long_min = config['Mesh_info']['Region']['longMin']
        self._long_max = config['Mesh_info']['Region']['longMax']
        self._lat_min = config['Mesh_info']['Region']['latMin']
        self._lat_max = config['Mesh_info']['Region']['latMax']

        self._cell_width = config['Mesh_info']['Region']['cellWidth']
        self._cell_height = config['Mesh_info']['Region']['cellHeight']

        assert (self._long_max - self._long_min) % self._cell_width == 0, \
            f"""The defined longitude region <{self._long_min} :{self._long_max}>
            is not divisable by the initial cell width <{self._cell_width}>"""

        assert (self._lat_max - self._lat_min) % self._cell_height == 0, \
            f"""The defined longitude region <{self._lat_min} :{self._lat_max}>
            is not divisable by the initial cell width <{self._cell_height}>"""


        self._start_time = config['Mesh_info']['Region']['startTime']
        self._end_time = config['Mesh_info']['Region']['endTime']

        self._j_grid = j_grid
        if 'j_grid' in config['Mesh_info'].keys():
            self._j_grid = True

        self.cellboxes = []

        # Initialise cellBoxes.
        for lat in np.arange(self._lat_min, self._lat_max, self._cell_height):
            for long in np.arange(self._long_min, self._long_max, self._cell_width):
                cellbox = CellBox(lat, long, self._cell_width, self._cell_height,
                                  splitting_conditions=[], j_grid=self._j_grid)
                self.cellboxes.append(cellbox)

        grid_width = (self._long_max - self._long_min) / self._cell_width
        grid_height = (self._lat_max - self._lat_min) / self._cell_height

        # Calculate initial neighbours graph.
        self.neighbour_graph = {}
        for cellbox in self.cellboxes:
            cellbox_indx = self.cellboxes.index(cellbox)
            neighbour_map = {1: [], 2: [], 3: [], 4: [], -1: [], -2: [], -3: [], -4: []}

            # add east neighbours to neighbour graph
            if (cellbox_indx + 1) % grid_width != 0:
                neighbour_map[2].append(cellbox_indx + 1)
                # south-east neighbours
                if cellbox_indx + grid_width < len(self.cellboxes):
                    neighbour_map[1].append(int((cellbox_indx + grid_width) + 1))
                # north-east neighbours
                if cellbox_indx - grid_width >= 0:
                    neighbour_map[3].append(int((cellbox_indx - grid_width) + 1))

            # add west neighbours to neighbour graph
            if cellbox_indx % grid_width != 0:
                neighbour_map[-2].append(cellbox_indx - 1)
                # add south-west neighbours to neighbour graph
                if cellbox_indx + grid_width < len(self.cellboxes):
                    neighbour_map[-3].append(int((cellbox_indx + grid_width) - 1))
                # add north-west neighbours to neighbour graph
                if cellbox_indx - grid_width >= 0:
                    neighbour_map[-1].append(int((cellbox_indx - grid_width) - 1))

            # add south neighbours to neighbour graph
            if cellbox_indx + grid_width < len(self.cellboxes):
                neighbour_map[-4].append(int(cellbox_indx + grid_width))

            # add north neighbours to neighbour graph
            if cellbox_indx - grid_width >= 0:
                neighbour_map[4].append(int(cellbox_indx - grid_width))

            self.neighbour_graph[cellbox_indx] = neighbour_map

            # set value output types of a cellbox
            if 'value_output_types' in config['Mesh_info'].keys():
                cellbox.add_value_output_type(config['Mesh_info']['value_output_types'])

            # set gridCoord of cellBox
            x_coord = cellbox_indx % grid_width
            y_coord = abs(math.floor(cellbox_indx / grid_width) - (grid_height - 1))
            cellbox.set_grid_coord(x_coord, y_coord)

            # set focus of cellBox
            cellbox.set_focus([])

<<<<<<< HEAD
        # Add data points to CellGrid from config
        # j_grids represent currents differently from other data sources, so a bispoke
        # function 'add_current_points' must be called
        if self._j_grid:
            loader = getattr(data_loader, config['Mesh_info']['j_grid']['Currents']['loader'])
            data_points = loader(config['Mesh_info']['j_grid']['Currents']['params'],
                self._long_min, self._long_max, self._lat_min, self._lat_max,
                self._start_time, self._end_time)

            self.add_current_points(data_points)

=======
        # Add data points to Mesh from config
>>>>>>> 17153de4
        if 'Data_sources' in config['Mesh_info'].keys():
            for data_source in config['Mesh_info']['Data_sources']:
                loader = getattr(data_loader, data_source['loader'])
                data_points = loader(data_source['params'],
                                     self._long_min, self._long_max, self._lat_min, self._lat_max,
                                     self._start_time, self._end_time)

                self.add_data_points(data_points)

        # Add splitting conditions from config and split Mesh.
        self.splitting_conditions = []
        if 'splitting_conditions' in config['Mesh_info'].keys():
            for splitting_condition in config['Mesh_info']['splitting_conditions']:
                for cellbox in self.cellboxes:
                    if isinstance(cellbox, CellBox):
                        cellbox.add_splitting_condition(splitting_condition)

                self.split_to_depth(config['Mesh_info']['Region']['splitDepth'])

    # Functions for adding data to the Mesh

    def add_data_points(self, data_points):
        """
            takes a dataframe containing geospatial-temporal located values and assigns them to
            cellboxes within this Mesh.

            Args:
                data_points (DataFrame): a dataframe of datapoints to be added to the Mesh.
                    data_points is of the form \n
                    lat | long | (time)* | value_1 | ... | value_n
        """
        for cell_box in self.cellboxes:
            if isinstance(cell_box, CellBox):
                long_loc = data_points.loc[(data_points['long'] > cell_box.long) &
                                           (data_points['long'] <= (cell_box.long + cell_box.width))]
                lat_long_loc = long_loc.loc[(long_loc['lat'] > cell_box.lat) &
                                            (long_loc['lat'] <= (cell_box.lat + cell_box.height))]

                cell_box.add_data_points(lat_long_loc)

    # Functions for outputting the Mesh

    def get_cellboxes(self):
        """
            returns a list of dictionaries containing information about each cellbox
            in this Mesh.
            all cellboxes will include id, geometry, cx, cy, dcx, dcy

            Returns:
                cellboxes (list<dict>): a list of CellBoxes which form the Mesh.
                    CellBoxes are of the form -

                    {
                        "id": (string) ... \n
                        "geometry": (string) POLYGON(...), \n
                        "cx": (float) ..., \n
                        "cy": (float) ..., \n
                        "dcx": (float) ..., \n
                        "dcy": (float) ..., \n
                        \n
                        "value_1": (float) ..., \n
                        ..., \n
                        "value_n": (float) ... \n
                    }
        """
        return_cellboxes = []
        for cellbox in self.cellboxes:
            if isinstance(cellbox, CellBox):

                # Get json for CellBox
                cell = cellbox.to_json()
                # Append ID to CellBox
                cell['id'] = str(self.cellboxes.index(cellbox))

                return_cellboxes.append(cell)
        return return_cellboxes

    def to_json(self):
        """
            Returns this Mesh converted to string parsable as a JSON object.

            Returns:
                json (string): a string representation of the CellGird parseable as a
                    JSON object. The JSON object is of the form -

                    {
                        "config": the config used to initialize the Mesh,
                        "cellboxes": a list of CellBoxes contained within the Mesh,
                        "neighbour_graph": a graph representing the adjacency of CellBoxes
                            within the Mesh
                    }
        """
        json = dict()
        json['config'] = self.config
        json["cellboxes"] = self.get_cellboxes()
        json['neighbour_graph'] = self.neighbour_graph
        return JSON.loads(JSON.dumps(json))

    # Functions for splitting cellboxes within the Mesh

    def split_and_replace(self, cellbox):
        """
            Replaces a cellBox given by parameter 'cellBox' in this grid with
            4 smaller cellBoxes representing the four corners of the given cellBox.
            A neighbours map is then created for each of the 4 new cellBoxes
            and the neighbours map for all surrounding cell boxes is updated.

            Args:
                cellbox (CellBox): the CellBox within this Mesh to be split into
                    4 smaller CellBox objects.

        """
        split_cellboxes = cellbox.split()

        self.cellboxes += split_cellboxes

        cellbox_indx = self.cellboxes.index(cellbox)

        north_west_indx = self.cellboxes.index(split_cellboxes[0])
        north_east_indx = self.cellboxes.index(split_cellboxes[1])
        south_west_indx = self.cellboxes.index(split_cellboxes[2])
        south_east_indx = self.cellboxes.index(split_cellboxes[3])

        south_neighbour_indx = self.neighbour_graph[cellbox_indx][4]
        north_neighbour_indx = self.neighbour_graph[cellbox_indx][-4]
        east_neighbour_indx = self.neighbour_graph[cellbox_indx][2]
        west_neighbour_indx = self.neighbour_graph[cellbox_indx][-2]

        # Create neighbour map for SW split cell.
        sw_neighbour_map = {1: [north_east_indx],
                            2: [south_east_indx],
                            3: [],
                            4: [],
                            -1: self.neighbour_graph[cellbox_indx][-1],
                            -2: [],
                            -3: [],
                            -4: [north_west_indx]}

        for indx in south_neighbour_indx:
            if self.get_neighbour_case(self.cellboxes[south_west_indx], self.cellboxes[indx]) == 3:
                sw_neighbour_map[3].append(indx)
            if self.get_neighbour_case(self.cellboxes[south_west_indx], self.cellboxes[indx]) == 4:
                sw_neighbour_map[4].append(indx)
        for indx in west_neighbour_indx:
            if self.get_neighbour_case(self.cellboxes[south_west_indx], self.cellboxes[indx]) == -2:
                sw_neighbour_map[-2].append(indx)
            if self.get_neighbour_case(self.cellboxes[south_west_indx], self.cellboxes[indx]) == -3:
                sw_neighbour_map[-3].append(indx)

        self.neighbour_graph[south_west_indx] = sw_neighbour_map

        # Create neighbour map for NW split cell
        nw_neighbour_map = {1: [],
                            2: [north_east_indx],
                            3: [south_east_indx],
                            4: [south_west_indx],
                            -1: [],
                            -2: [],
                            -3: self.neighbour_graph[cellbox_indx][-3],
                            -4: []}

        for indx in north_neighbour_indx:
            if self.get_neighbour_case(self.cellboxes[north_west_indx], self.cellboxes[indx]) == -4:
                nw_neighbour_map[-4].append(indx)
            if self.get_neighbour_case(self.cellboxes[north_west_indx], self.cellboxes[indx]) == 1:
                nw_neighbour_map[1].append(indx)
        for indx in west_neighbour_indx:
            if self.get_neighbour_case(self.cellboxes[north_west_indx], self.cellboxes[indx]) == -2:
                nw_neighbour_map[-2].append(indx)
            if self.get_neighbour_case(self.cellboxes[north_west_indx], self.cellboxes[indx]) == -1:
                nw_neighbour_map[-1].append(indx)

        self.neighbour_graph[north_west_indx] = nw_neighbour_map

        # Create neighbour map for NE split cell
        ne_neighbour_map = {1: self.neighbour_graph[cellbox_indx][1],
                            2: [],
                            3: [],
                            4: [south_east_indx],
                            -1: [south_west_indx],
                            -2: [north_west_indx],
                            -3: [],
                            -4: []}

        for indx in north_neighbour_indx:
            if self.get_neighbour_case(self.cellboxes[north_east_indx], self.cellboxes[indx]) == -4:
                ne_neighbour_map[-4].append(indx)
            if self.get_neighbour_case(self.cellboxes[north_east_indx], self.cellboxes[indx]) == -3:
                ne_neighbour_map[-3].append(indx)
        for indx in east_neighbour_indx:
            if self.get_neighbour_case(self.cellboxes[north_east_indx], self.cellboxes[indx]) == 2:
                ne_neighbour_map[2].append(indx)
            if self.get_neighbour_case(self.cellboxes[north_east_indx], self.cellboxes[indx]) == 3:
                ne_neighbour_map[3].append(indx)

        self.neighbour_graph[north_east_indx] = ne_neighbour_map

        # Create neighbour map for SE split cell
        se_neighbour_map = {1: [],
                            2: [],
                            3: self.neighbour_graph[cellbox_indx][3],
                            4: [],
                            -1: [],
                            -2: [south_west_indx],
                            -3: [north_west_indx],
                            -4: [north_east_indx]}

        for indx in south_neighbour_indx:
            if self.get_neighbour_case(self.cellboxes[south_east_indx], self.cellboxes[indx]) == 4:
                se_neighbour_map[4].append(indx)
            if self.get_neighbour_case(self.cellboxes[south_east_indx], self.cellboxes[indx]) == -1:
                se_neighbour_map[-1].append(indx)
        for indx in east_neighbour_indx:
            if self.get_neighbour_case(self.cellboxes[south_east_indx], self.cellboxes[indx]) == 2:
                se_neighbour_map[2].append(indx)
            if self.get_neighbour_case(self.cellboxes[south_east_indx], self.cellboxes[indx]) == 1:
                se_neighbour_map[1].append(indx)

        self.neighbour_graph[south_east_indx] = se_neighbour_map

        # Update neighbour map of neighbours of the split box.

        # Update north neighbour map
        for indx in north_neighbour_indx:
            self.neighbour_graph[indx][4].remove(cellbox_indx)

            crossing_case = self.get_neighbour_case(self.cellboxes[indx],
                                                    self.cellboxes[north_west_indx])
            if crossing_case != 0:
                self.neighbour_graph[indx][crossing_case].append(north_west_indx)

            crossing_case = self.get_neighbour_case(self.cellboxes[indx],
                                                    self.cellboxes[north_east_indx])
            if crossing_case != 0:
                self.neighbour_graph[indx][crossing_case].append(north_east_indx)

        # Update east neighbour map
        for indx in east_neighbour_indx:
            self.neighbour_graph[indx][-2].remove(cellbox_indx)

            crossing_case = self.get_neighbour_case(self.cellboxes[indx],
                                                    self.cellboxes[north_east_indx])
            if crossing_case != 0:
                self.neighbour_graph[indx][crossing_case].append(north_east_indx)

            crossing_case = self.get_neighbour_case(self.cellboxes[indx],
                                                    self.cellboxes[south_east_indx])
            if crossing_case != 0:
                self.neighbour_graph[indx][crossing_case].append(south_east_indx)

        # Update south neighbour map
        for indx in south_neighbour_indx:
            self.neighbour_graph[indx][-4].remove(cellbox_indx)

            crossing_case = self.get_neighbour_case(self.cellboxes[indx],
                                                    self.cellboxes[south_east_indx])
            if crossing_case != 0:
                self.neighbour_graph[indx][crossing_case].append(south_east_indx)

            crossing_case = self.get_neighbour_case(self.cellboxes[indx],
                                                    self.cellboxes[south_west_indx])
            if crossing_case != 0:
                self.neighbour_graph[indx][crossing_case].append(south_west_indx)

        # Update west neighbour map
        for indx in west_neighbour_indx:
            self.neighbour_graph[indx][2].remove(cellbox_indx)

            crossing_case = self.get_neighbour_case(self.cellboxes[indx],
                                                    self.cellboxes[north_west_indx])
            if crossing_case != 0:
                self.neighbour_graph[indx][crossing_case].append(north_west_indx)

            crossing_case = self.get_neighbour_case(self.cellboxes[indx],
                                                    self.cellboxes[south_west_indx])
            if crossing_case != 0:
                self.neighbour_graph[indx][crossing_case].append(south_west_indx)

        # Update corner neighbour maps
        north_east_corner_indx = self.neighbour_graph[cellbox_indx][1]
        if len(north_east_corner_indx) > 0:
            self.neighbour_graph[north_east_corner_indx[0]][-1] = [north_east_indx]

        north_west_corner_indx = self.neighbour_graph[cellbox_indx][-3]
        if len(north_west_corner_indx) > 0:
            self.neighbour_graph[north_west_corner_indx[0]][3] = [north_west_indx]

        south_east_corner_indx = self.neighbour_graph[cellbox_indx][3]
        if len(south_east_corner_indx) > 0:
            self.neighbour_graph[south_east_corner_indx[0]][-3] = [south_east_indx]

        south_west_corner_indx = self.neighbour_graph[cellbox_indx][-1]
        if len(south_west_corner_indx) > 0:
            self.neighbour_graph[south_west_corner_indx[0]][1] = [south_west_indx]

        split_container = {"northEast": north_east_indx,
                           "northWest": north_west_indx,
                           "southEast": south_east_indx,
                           "southWest": south_west_indx}

        self.cellboxes[cellbox_indx] = split_container
        self.neighbour_graph.pop(cellbox_indx)

    def split_to_depth(self, split_depth):
        """
            splits all cellboxes in this grid until a maximum split depth
            is reached, or all cellboxes are homogeneous.

            Args:
                split_depth (int): The maximum split depth reached by any CellBox
                    within this Mesh after splitting.
        """
        for cellbox in self.cellboxes:
            if isinstance(cellbox, CellBox):
                if (cellbox.split_depth < split_depth) & (cellbox.should_split()):
                    self.split_and_replace(cellbox)

    # Functions for debugging
    def plot(self, highlight_cellboxes={}, plot_ice=True, plot_currents=False,
             plot_borders=True, paths=None, routepoints=False, waypoints=None):
        """
            creates and displays a plot for this Mesh

            To be used for debugging purposes only.
        """
        # Create plot figure
        fig, axis = plt.subplots(1, 1, figsize=(25, 11))

        fig.patch.set_facecolor('white')
        axis.set_facecolor('lightblue')

        for cellbox in self.cellboxes:
            if isinstance(cellbox, CellBox):
                # plot ice
                if plot_ice and not np.isnan(cellbox.get_value('iceArea')):
                    if self._j_grid:
                        if cellbox.get_value('iceArea') >= 0.04:
                            axis.add_patch(MatplotPolygon(cellbox.get_bounds(),
                                           closed=True, fill=True, color='white', alpha=1))
                            if cellbox.get_value('iceArea') < 0.8:
                                axis.add_patch(
                                    MatplotPolygon(cellbox.get_bounds(),
                                                   closed=True, fill=True, color='grey',
                                                   alpha=(1 - cellbox.get_value('iceArea'))))
                    else:
                        axis.add_patch(MatplotPolygon(cellbox.get_bounds(), closed=True,
                                       fill=True, color='white', alpha=cellbox.get_value('iceArea')))

                # plot land
                if self._j_grid:
                    if cellbox.land_locked:
                        axis.add_patch(MatplotPolygon(cellbox.get_bounds(),
                                                      closed=True, fill=True, facecolor='lime'))
                else:
                    if cellbox.contains_land():
                        axis.add_patch(MatplotPolygon(cellbox.get_bounds(),
                                                      closed=True, fill=True, facecolor='mediumseagreen'))

                # plot currents
                if plot_currents:
                    axis.quiver((cellbox.long + cellbox.width / 2),
                                (cellbox.lat + cellbox.height / 2),
                                cellbox.get_value('uC'), cellbox.get_value('vC'),
                                scale=1, width=0.002, color='gray')

                # plot borders
                if plot_borders:
                    axis.add_patch(MatplotPolygon(cellbox.get_bounds(),
                                                  closed=True, fill=False, edgecolor='black'))

        # plot highlighted cells
        for colour in highlight_cellboxes:
            for cellbox in highlight_cellboxes[colour]:
                axis.add_patch(MatplotPolygon(cellbox.get_bounds(),
                                              closed=True,
                                              fill=False,
                                              edgecolor=colour,
                                              linewidth=0.5 + len(list(highlight_cellboxes.keys())) -
                                              list(highlight_cellboxes.keys()).index(colour)))

        # plot paths if supplied
        if paths is not None:
            for path in paths:
                if path['Time'] == np.inf:
                    continue
                points = np.array(path['Path']['Points'])
                if routepoints:
                    axis.plot(points[:, 0], points[:, 1], linewidth=3.0, color='b')
                    axis.scatter(points[:, 0], points[:, 1], 30, zorder=99, color='b')
                else:
                    axis.plot(points[:, 0], points[:, 1], linewidth=3.0, color='b')

        if waypoints is not None:
            axis.scatter(waypoints['Long'], waypoints['Lat'], 150, marker='^', color='r')

        axis.set_xlim(self._long_min, self._long_max)
        axis.set_ylim(self._lat_min, self._lat_max)

    def get_neighbour_case(self, cellbox_a, cellbox_b):
        """
            Given two cellBoxes (cellbox_a, cellbox_b) returns a case number
            representing where the two cellBoxes are touching.

            Args:
                cellbox_a (CellBox): starting CellBox
                cellbox_b (CellBox): destination CellBox

            Returns:
                case (int): an int representing the direction of the adjacency
                    between input cellbox_a and cellbox_b. The meaning of each case
                    is as follows -

                        case 0 -> CellBoxes are not neighbours

                        case 1 -> cellbox_b is the North-East corner of cellbox_a\n
                        case 2 -> cellbox_b is East of cellbox_a\n
                        case 3 -> cellbox_b is the South-East corner of cellbox_a\n
                        case 4 -> cellbox_b is South of cellbox_a\n
                        case -1 -> cellbox_b is the South-West corner of cellbox_a\n
                        case -2 -> cellbox_b is West of cellbox_a\n
                        case -3 -> cellbox_b is the North-West corner of cellbox_a\n
                        case -4 -> cellbox_b is North of cellbox_a\n
        """

        if (cellbox_a.long + cellbox_a.width) == cellbox_b.long and (
                cellbox_a.lat + cellbox_a.height) == cellbox_b.lat:
            return 1  # North-East
        if (cellbox_a.long + cellbox_a.width == cellbox_b.long) and (
                cellbox_b.lat < (cellbox_a.lat + cellbox_a.height)) and (
                (cellbox_b.lat + cellbox_b.height) > cellbox_a.lat):
            return 2  # East
        if (cellbox_a.long + cellbox_a.width) == cellbox_b.long and (
                cellbox_a.lat == cellbox_b.lat + cellbox_b.height):
            return 3  # South-East
        if ((cellbox_b.lat + cellbox_b.height) == cellbox_a.lat) and (
                (cellbox_b.long + cellbox_b.width) > cellbox_a.long) and (
                cellbox_b.long < (cellbox_a.long + cellbox_a.width)):
            return 4  # South
        if cellbox_a.long == (cellbox_b.long + cellbox_b.width) and cellbox_a.lat == (
                cellbox_b.lat + cellbox_b.height):
            return -1  # South-West
        if (cellbox_b.long + cellbox_b.width == cellbox_a.long) and (
                cellbox_b.lat < (cellbox_a.lat + cellbox_a.height)) and (
                (cellbox_b.lat + cellbox_b.height) > cellbox_a.lat):
            return -2  # West
        if cellbox_a.long == (cellbox_b.long + cellbox_b.width) and (
                cellbox_a.lat + cellbox_a.height == cellbox_b.lat):
            return -3  # North-West
        if (cellbox_b.lat == (cellbox_a.lat + cellbox_a.height)) and (
                (cellbox_b.long + cellbox_b.width) > cellbox_a.long) and (
                cellbox_b.long < (cellbox_a.long + cellbox_a.width)):
            return -4  # North
        return 0  # Cells are not neighbours.

    def get_cellbox(self, long, lat):
        """
            Returns the CellBox which contains a point, given by parameters lat, long

            Args:
                long (long): longitude of a given point
                lat (float): latitude of given point

            Returns:
                cellbox (CellBox): the cellbox which contains the point given my parameters
                (long, lat)
        """
        selected_cell = []
        for cellbox in self.cellboxes:
            if isinstance(cellbox, CellBox):
                if cellbox.contains_point(lat, long):
                    selected_cell.append(cellbox)
        return selected_cell[0]

    # Functions used for j_grid regression testing
    def dump_mesh(self, file_location):
        """
            creates a string representation of this Mesh which
            is then saved to a file location specified by parameter
            'file_location'

            for use in j_grid regression testing
        """
        mesh_dump = ""
        for cell_box in self.cellboxes:
            if isinstance(cell_box, CellBox):
                mesh_dump += cell_box.mesh_dump()

        file = open(file_location, "w")
        file.write(mesh_dump)
        file.close()

    def dump_graph(self, file_location):
        """
            creates a string representation of the neighbour relation
            of this Mesh which is then saved to a file location#
            specified by parameter 'file_location'

            for use in j_grid regression testing
        """
        graph_dump = ""

        max_ice_area = 0.8

        for cellbox in self.cellboxes:
            if isinstance(cellbox, CellBox):
                if (not cellbox.land_locked) and cellbox.get_value('SIC') < max_ice_area:
                    graph_dump += cellbox.node_string()

                    cellbox_indx = self.cellboxes.index(cellbox)

                    # case -3 neighbours
                    nw_neighbour_indx = self.neighbour_graph[cellbox_indx][-3]
                    for neighbour in nw_neighbour_indx:
                        if (not self.cellboxes[neighbour].land_locked) and (
                                self.cellboxes[neighbour].get_value('SIC') < max_ice_area):
                            graph_dump += "," + self.cellboxes[neighbour].node_string() + ":-3"
                    # case -2 neighbours
                    w_neighbours_indx = self.neighbour_graph[cellbox_indx][-2]
                    for neighbour in w_neighbours_indx:
                        if (not self.cellboxes[neighbour].land_locked) and (
                                self.cellboxes[neighbour].get_value('SIC') < max_ice_area):
                            graph_dump += "," + self.cellboxes[neighbour].node_string() + ":-2"
                    # case -1 neighbours
                    sw_neighbours_indx = self.neighbour_graph[cellbox_indx][-1]
                    for neighbour in sw_neighbours_indx:
                        if (not self.cellboxes[neighbour].land_locked) and (
                                self.cellboxes[neighbour].get_value('SIC') < max_ice_area):
                            graph_dump += "," + self.cellboxes[neighbour].node_string() + ":-1"
                    # case -4 neighbours
                    n_neighbour_indx = self.neighbour_graph[cellbox_indx][-4]
                    for neighbour in n_neighbour_indx:
<<<<<<< HEAD
                        if (not self.cellboxes[neighbour].land_locked) and (
                            self.cellboxes[neighbour].get_value('SIC') < max_ice_area):
                            graph_dump += "," + self.cellboxes[neighbour].node_string() + ":-4"
=======
                        if (not self.cellboxes[neighbour].landLocked) and (
                             self.cellboxes[neighbour].get_value('iceArea') < max_ice_area):
                            graph_dump += "," + self.cellboxes[neighbour].nodeString() + ":-4"
>>>>>>> 17153de4
                    # case 4 neighbours
                    s_neighbours_indx = self.neighbour_graph[cellbox_indx][4]
                    for neighbour in s_neighbours_indx:
                        if (not self.cellboxes[neighbour].land_locked) and (
                                self.cellboxes[neighbour].get_value('SIC') < max_ice_area):
                            graph_dump += "," + self.cellboxes[neighbour].node_string() + ":4"
                    # case 1 neighbours
                    ne_neighbour_indx = self.neighbour_graph[cellbox_indx][1]
                    for neighbour in ne_neighbour_indx:
                        if (not self.cellboxes[neighbour].land_locked) and (
                                self.cellboxes[neighbour].get_value('SIC') < max_ice_area):
                            graph_dump += "," + self.cellboxes[neighbour].node_string() + ":1"
                    # case 2 neighbours
                    e_neighbour_indx = self.neighbour_graph[cellbox_indx][2]
                    for neighbour in e_neighbour_indx:
                        if (not self.cellboxes[neighbour].land_locked) and (
                                self.cellboxes[neighbour].get_value('SIC') < max_ice_area):
                            graph_dump += "," + self.cellboxes[neighbour].node_string() + ":2"
                    # case 3 neighbours
                    se_neighbour_indx = self.neighbour_graph[cellbox_indx][3]
                    for neighbour in se_neighbour_indx:
                        if (not self.cellboxes[neighbour].land_locked) and (
                                self.cellboxes[neighbour].get_value('SIC') < max_ice_area):
                            graph_dump += "," + self.cellboxes[neighbour].node_string() + ":3"

                    graph_dump += "\n"

        file = open(file_location, "w")
        file.write(graph_dump)
        file.close()

    def add_current_points(self, current_points):
        """
            Takes a dataframe containing current points and assigns
            then to cellboxes within the Mesh
        """
        for cellbox in self.cellboxes:
            long_loc = current_points.loc[(current_points['long'] > cellbox.long) & (
                current_points['long'] <= (cellbox.long + cellbox.width))]
            lat_long_loc = long_loc.loc[(long_loc['lat'] > cellbox.lat) & (
                long_loc['lat'] <= (cellbox.lat + cellbox.height))]

            cellbox.add_current_points(lat_long_loc)

            # find data point closest to centre to determin land
            def closest_point(df, lat, long):
                n_lat_df = df.iloc[(df['lat'] - lat).abs().argsort()[:15]]
                n_long_df = n_lat_df.iloc[(n_lat_df['long'] - long).abs().argsort()[:1]]
                return n_long_df

            point = closest_point(lat_long_loc, cellbox.getcy(), cellbox.getcx())
            if np.isnan(point['uC'].mean()) or np.isnan(point['vC'].mean()):
                cellbox.land_locked = True

            #cellbox.set_land()

    def cellbox_by_node_string(self, node_string):
        """
            given a node string specified by parameter 'node_string'
            returns a cellbox object which that node string identifies

            used for debugging of j_grids.
        """
        for cellbox in self.cellboxes:
            if isinstance(cellbox, CellBox):
                if cellbox.node_string() == node_string:
                    return cellbox<|MERGE_RESOLUTION|>--- conflicted
+++ resolved
@@ -193,7 +193,6 @@
             # set focus of cellBox
             cellbox.set_focus([])
 
-<<<<<<< HEAD
         # Add data points to CellGrid from config
         # j_grids represent currents differently from other data sources, so a bispoke
         # function 'add_current_points' must be called
@@ -204,10 +203,6 @@
                 self._start_time, self._end_time)
 
             self.add_current_points(data_points)
-
-=======
-        # Add data points to Mesh from config
->>>>>>> 17153de4
         if 'Data_sources' in config['Mesh_info'].keys():
             for data_source in config['Mesh_info']['Data_sources']:
                 loader = getattr(data_loader, data_source['loader'])
@@ -739,15 +734,9 @@
                     # case -4 neighbours
                     n_neighbour_indx = self.neighbour_graph[cellbox_indx][-4]
                     for neighbour in n_neighbour_indx:
-<<<<<<< HEAD
                         if (not self.cellboxes[neighbour].land_locked) and (
                             self.cellboxes[neighbour].get_value('SIC') < max_ice_area):
                             graph_dump += "," + self.cellboxes[neighbour].node_string() + ":-4"
-=======
-                        if (not self.cellboxes[neighbour].landLocked) and (
-                             self.cellboxes[neighbour].get_value('iceArea') < max_ice_area):
-                            graph_dump += "," + self.cellboxes[neighbour].nodeString() + ":-4"
->>>>>>> 17153de4
                     # case 4 neighbours
                     s_neighbours_indx = self.neighbour_graph[cellbox_indx][4]
                     for neighbour in s_neighbours_indx:
