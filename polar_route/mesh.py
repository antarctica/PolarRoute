--- conflicted
+++ resolved
@@ -40,7 +40,6 @@
 
     def __init__(self, boundary , cellboxes , neighbour_graph , max_split_depth):
         """
-<<<<<<< HEAD
             Constructs a Mesh from a given parameters.
 
             Args:
@@ -54,194 +53,6 @@
         self.neighbour_graph = neighbour_graph
         self.max_split_depth = max_split_depth
         self.config = {}
-=======
-            Constructs a Mesh from a given config file. 
-
-            Args:
-                config (dict): config file which defines the attributes of the Mesh 
-                    to be constructed. config is of the form - \n
-                    \n
-                    {\n
-                        "config": {\n
-                            "Mesh_info":{\n
-                                "Region": {\n
-                                    "latMin": (real),\n
-                                    "latMax": (real),\n
-                                    "longMin": (real),\n
-                                    "longMax": (real),\n
-                                    "startTime": (string) 'YYYY-MM-DD',\n
-                                    "endTime": (string) 'YYYY-MM-DD',\n
-                                    "cellWidth": (real),\n
-                                    "cellHeight" (real),\n
-                                    "splitDepth" (int)\n
-                                },\n
-                                "Data_sources": [
-                                    {
-                                        "loader": (string)\n
-                                        "params" (dict)\n
-                                    },\n
-                                    ...,\n
-                                    {...}
-
-                                ]\n,
-                                "splitting_conditions": [
-                                    {
-                                        <value>: {
-                                            "threshold": (float),\n
-                                            "upperBound": (float),\n
-                                            "lowerBound": (float) \n
-                                        }
-                                    },\n
-                                    ...,\n
-                                    {...}\n
-                                ]
-                            }\n
-                        }\n
-                    }\n
-
-                j_grid (bool): True if the Mesh to be constructed should be of the same 
-                    format as the original Java CellGrid, to be used for regression testing. 
-
-        """
-
-        self._config = config
-
-        self._long_min = config['Mesh_info']['Region']['longMin']
-        self._long_max = config['Mesh_info']['Region']['longMax']
-        self._lat_min = config['Mesh_info']['Region']['latMin']
-        self._lat_max = config['Mesh_info']['Region']['latMax']
-
-        self._cell_width = config['Mesh_info']['Region']['cellWidth']
-        self._cell_height = config['Mesh_info']['Region']['cellHeight']
-
-        assert (self._long_max - self._long_min) % self._cell_width == 0, \
-            f"""The defined longitude region <{self._long_min} :{self._long_max}>
-            is not divisable by the initial cell width <{self._cell_width}>"""
-
-        assert (self._lat_max - self._lat_min) % self._cell_height == 0, \
-            f"""The defined longitude region <{self._lat_min} :{self._lat_max}>
-            is not divisable by the initial cell width <{self._cell_height}>"""
-
-        self._start_time = config['Mesh_info']['Region']['startTime']
-        self._end_time = config['Mesh_info']['Region']['endTime']
-
-        # TODO: we should be using the inheritance hierarchy to achieve this
-        self._j_grid = j_grid
-        if 'j_grid' in config['Mesh_info'].keys():
-            logging.warning("We're using the legacy Java style cell grid")
-            self._j_grid = True
-
-        # TODO: getters / setters (look at config)
-        self.cellboxes = []
-        self.neighbour_graph = {}
-#        self.__init()
-
-
-#    def __init(self):
-        logging.info("Initialising mesh...")
-
-        logging.debug("Initialise cellBoxes")
-        for lat in np.arange(self._lat_min, self._lat_max, self._cell_height):
-            for long in np.arange(self._long_min, self._long_max, self._cell_width):
-                cellbox = CellBox(lat, long, self._cell_width, self._cell_height,
-                                  splitting_conditions=[], j_grid=self._j_grid)
-                self.cellboxes.append(cellbox)
-
-        grid_width = (self._long_max - self._long_min) / self._cell_width
-        grid_height = (self._lat_max - self._lat_min) / self._cell_height
-
-        logging.debug("Calculate initial neighbours graph")
-        for cellbox in self.cellboxes:
-            cellbox_indx = self.cellboxes.index(cellbox)
-            neighbour_map = {1: [], 2: [], 3: [], 4: [], -1: [], -2: [], -3: [], -4: []}
-
-            # add east neighbours to neighbour graph
-            if (cellbox_indx + 1) % grid_width != 0:
-                neighbour_map[2].append(cellbox_indx + 1)
-                # south-east neighbours
-                if cellbox_indx + grid_width < len(self.cellboxes):
-                    neighbour_map[1].append(int((cellbox_indx + grid_width) + 1))
-                # north-east neighbours
-                if cellbox_indx - grid_width >= 0:
-                    neighbour_map[3].append(int((cellbox_indx - grid_width) + 1))
-
-            # add west neighbours to neighbour graph
-            if cellbox_indx % grid_width != 0:
-                neighbour_map[-2].append(cellbox_indx - 1)
-                # add south-west neighbours to neighbour graph
-                if cellbox_indx + grid_width < len(self.cellboxes):
-                    neighbour_map[-3].append(int((cellbox_indx + grid_width) - 1))
-                # add north-west neighbours to neighbour graph
-                if cellbox_indx - grid_width >= 0:
-                    neighbour_map[-1].append(int((cellbox_indx - grid_width) - 1))
-
-            # add south neighbours to neighbour graph
-            if cellbox_indx + grid_width < len(self.cellboxes):
-                neighbour_map[-4].append(int(cellbox_indx + grid_width))
-
-            # add north neighbours to neighbour graph
-            if cellbox_indx - grid_width >= 0:
-                neighbour_map[4].append(int(cellbox_indx - grid_width))
-
-            self.neighbour_graph[cellbox_indx] = neighbour_map
-
-            # set value output types of a cellbox
-            if 'value_output_types' in self.config['Mesh_info'].keys():
-                cellbox.add_value_output_type(self.config['Mesh_info']['value_output_types'])
-
-            # set gridCoord of cellBox
-            x_coord = cellbox_indx % grid_width
-            y_coord = abs(math.floor(cellbox_indx / grid_width) - (grid_height - 1))
-            cellbox.set_grid_coord(x_coord, y_coord)
-
-            # set focus of cellBox
-            cellbox.set_focus([])
-
-        # Default is no datapoints to add
-        data_points = None
-
-        logging.debug("calling data_loaders:")
-        # j_grids represent currents differently from other data sources, so a bispoke
-        # function 'add_current_points' must be called
-        if self._j_grid:
-            loader_name = self.config['Mesh_info']['j_grid']['Currents']['loader']
-            loader = getattr(data_loader, loader_name)
-            logging.debug("J_grid using loader {}".format(loader_name))
-
-            data_points = loader(self.config['Mesh_info']['j_grid']['Currents']['params'],
-                self._long_min, self._long_max, self._lat_min, self._lat_max,
-                self._start_time, self._end_time)
-
-            self.add_current_points(data_points)
-
-        if 'Data_sources' in self.config['Mesh_info'].keys():
-            for data_source in self.config['Mesh_info']['Data_sources']:
-                loader = getattr(data_loader, data_source['loader'])
-                logging.debug("Using data loader {}".format(data_source['loader']))
-
-                data_points = loader(data_source['params'],
-                                     self._long_min, self._long_max, self._lat_min, self._lat_max,
-                                     self._start_time, self._end_time)
-
-                self.add_data_points(data_points)
-
-        logging.debug("Add splitting conditions from config and split Mesh.")
-        self.splitting_conditions = []
-        if 'splitting' in self.config['Mesh_info'].keys():
-            for splitting_condition in self.config['Mesh_info']['splitting']['splitting_conditions']:
-                logging.debug("Adding condition on {} to all cellboxes".format(splitting_condition))
-                logging.debug("Number of cellboxes before splitting: {}".format(len(self.cellboxes)))
-                for cellbox in self.cellboxes:
-                    if isinstance(cellbox, CellBox):
-                        cellbox.add_splitting_condition(splitting_condition)
-                        cellbox.set_minimum_datapoints(self.config['Mesh_info']['splitting']['minimum_datapoints'])
-                        cellbox.set_value_fill_types(self.config['Mesh_info']['splitting']['value_fill_types'])
-                # If there are datapoints to split
-                if data_points is not None:  
-                    logging.debug("Splitting to depth {}".format(self.config['Mesh_info']['splitting']['split_depth']))
-                    self.split_to_depth(self.config['Mesh_info']['splitting']['split_depth'])
-                    logging.debug("Number of cellboxes after splitting: {}".format(len(self.cellboxes)))
->>>>>>> 72c566e7
 
     # Functions for adding data to the Mesh
 
@@ -332,442 +143,9 @@
                     selected_cell.append(cellbox)
         return selected_cell[0]
 
-<<<<<<< HEAD
     def get_bounds(self): 
         return self.boundary
   
     def get_max_split_depth (self):
         return self.max_split_depth
-    
-=======
-    def to_json(self):
-        """
-            Returns this Mesh converted to a JSON object.
-
-            Returns:
-                json (json): a string representation of the CellGird parseable as a
-                    JSON object. The JSON object is of the form -
-
-                    {
-                    "config": the config used to initialize the Mesh,
-                    "cellboxes": a list of CellBoxes contained within the Mesh,
-                    "neighbour_graph": a graph representing the adjacency of CellBoxes within the Mesh
-                    }
-
-        """
-        output = dict()
-        output['config'] = self.config
-        output["cellboxes"] = self.get_cellboxes()
-        output['neighbour_graph'] = self.neighbour_graph
-
-        # FIXME: Eh?
-        return json.loads(json.dumps(output))
-
-    # Functions for splitting cellboxes within the Mesh
-
-    def split_and_replace(self, cellbox):
-        """
-            Replaces a cellBox given by parameter 'cellBox' in this grid with
-            4 smaller cellBoxes representing the four corners of the given cellBox.
-            A neighbours map is then created for each of the 4 new cellBoxes
-            and the neighbours map for all surrounding cell boxes is updated.
-
-            Args:
-                cellbox (CellBox): the CellBox within this Mesh to be split into
-                    4 smaller CellBox objects.
-
-        """
-        split_cellboxes = cellbox.split()
-
-        self.cellboxes += split_cellboxes
-
-        cellbox_indx = self.cellboxes.index(cellbox)
-
-        north_west_indx = self.cellboxes.index(split_cellboxes[0])
-        north_east_indx = self.cellboxes.index(split_cellboxes[1])
-        south_west_indx = self.cellboxes.index(split_cellboxes[2])
-        south_east_indx = self.cellboxes.index(split_cellboxes[3])
-
-        south_neighbour_indx = self.neighbour_graph[cellbox_indx][4]
-        north_neighbour_indx = self.neighbour_graph[cellbox_indx][-4]
-        east_neighbour_indx = self.neighbour_graph[cellbox_indx][2]
-        west_neighbour_indx = self.neighbour_graph[cellbox_indx][-2]
-
-        # Create neighbour map for SW split cell.
-        sw_neighbour_map = {1: [north_east_indx],
-                            2: [south_east_indx],
-                            3: [],
-                            4: [],
-                            -1: self.neighbour_graph[cellbox_indx][-1],
-                            -2: [],
-                            -3: [],
-                            -4: [north_west_indx]}
-
-        for indx in south_neighbour_indx:
-            if self.get_neighbour_case(self.cellboxes[south_west_indx], self.cellboxes[indx]) == 3:
-                sw_neighbour_map[3].append(indx)
-            if self.get_neighbour_case(self.cellboxes[south_west_indx], self.cellboxes[indx]) == 4:
-                sw_neighbour_map[4].append(indx)
-        for indx in west_neighbour_indx:
-            if self.get_neighbour_case(self.cellboxes[south_west_indx], self.cellboxes[indx]) == -2:
-                sw_neighbour_map[-2].append(indx)
-            if self.get_neighbour_case(self.cellboxes[south_west_indx], self.cellboxes[indx]) == -3:
-                sw_neighbour_map[-3].append(indx)
-
-        self.neighbour_graph[south_west_indx] = sw_neighbour_map
-
-        # Create neighbour map for NW split cell
-        nw_neighbour_map = {1: [],
-                            2: [north_east_indx],
-                            3: [south_east_indx],
-                            4: [south_west_indx],
-                            -1: [],
-                            -2: [],
-                            -3: self.neighbour_graph[cellbox_indx][-3],
-                            -4: []}
-
-        for indx in north_neighbour_indx:
-            if self.get_neighbour_case(self.cellboxes[north_west_indx], self.cellboxes[indx]) == -4:
-                nw_neighbour_map[-4].append(indx)
-            if self.get_neighbour_case(self.cellboxes[north_west_indx], self.cellboxes[indx]) == 1:
-                nw_neighbour_map[1].append(indx)
-        for indx in west_neighbour_indx:
-            if self.get_neighbour_case(self.cellboxes[north_west_indx], self.cellboxes[indx]) == -2:
-                nw_neighbour_map[-2].append(indx)
-            if self.get_neighbour_case(self.cellboxes[north_west_indx], self.cellboxes[indx]) == -1:
-                nw_neighbour_map[-1].append(indx)
-
-        self.neighbour_graph[north_west_indx] = nw_neighbour_map
-
-        # Create neighbour map for NE split cell
-        ne_neighbour_map = {1: self.neighbour_graph[cellbox_indx][1],
-                            2: [],
-                            3: [],
-                            4: [south_east_indx],
-                            -1: [south_west_indx],
-                            -2: [north_west_indx],
-                            -3: [],
-                            -4: []}
-
-        for indx in north_neighbour_indx:
-            if self.get_neighbour_case(self.cellboxes[north_east_indx], self.cellboxes[indx]) == -4:
-                ne_neighbour_map[-4].append(indx)
-            if self.get_neighbour_case(self.cellboxes[north_east_indx], self.cellboxes[indx]) == -3:
-                ne_neighbour_map[-3].append(indx)
-        for indx in east_neighbour_indx:
-            if self.get_neighbour_case(self.cellboxes[north_east_indx], self.cellboxes[indx]) == 2:
-                ne_neighbour_map[2].append(indx)
-            if self.get_neighbour_case(self.cellboxes[north_east_indx], self.cellboxes[indx]) == 3:
-                ne_neighbour_map[3].append(indx)
-
-        self.neighbour_graph[north_east_indx] = ne_neighbour_map
-
-        # Create neighbour map for SE split cell
-        se_neighbour_map = {1: [],
-                            2: [],
-                            3: self.neighbour_graph[cellbox_indx][3],
-                            4: [],
-                            -1: [],
-                            -2: [south_west_indx],
-                            -3: [north_west_indx],
-                            -4: [north_east_indx]}
-
-        for indx in south_neighbour_indx:
-            if self.get_neighbour_case(self.cellboxes[south_east_indx], self.cellboxes[indx]) == 4:
-                se_neighbour_map[4].append(indx)
-            if self.get_neighbour_case(self.cellboxes[south_east_indx], self.cellboxes[indx]) == -1:
-                se_neighbour_map[-1].append(indx)
-        for indx in east_neighbour_indx:
-            if self.get_neighbour_case(self.cellboxes[south_east_indx], self.cellboxes[indx]) == 2:
-                se_neighbour_map[2].append(indx)
-            if self.get_neighbour_case(self.cellboxes[south_east_indx], self.cellboxes[indx]) == 1:
-                se_neighbour_map[1].append(indx)
-
-        self.neighbour_graph[south_east_indx] = se_neighbour_map
-
-        # Update neighbour map of neighbours of the split box.
-
-        # Update north neighbour map
-        for indx in north_neighbour_indx:
-            self.neighbour_graph[indx][4].remove(cellbox_indx)
-
-            crossing_case = self.get_neighbour_case(self.cellboxes[indx],
-                                                    self.cellboxes[north_west_indx])
-            if crossing_case != 0:
-                self.neighbour_graph[indx][crossing_case].append(north_west_indx)
-
-            crossing_case = self.get_neighbour_case(self.cellboxes[indx],
-                                                    self.cellboxes[north_east_indx])
-            if crossing_case != 0:
-                self.neighbour_graph[indx][crossing_case].append(north_east_indx)
-
-        # Update east neighbour map
-        for indx in east_neighbour_indx:
-            self.neighbour_graph[indx][-2].remove(cellbox_indx)
-
-            crossing_case = self.get_neighbour_case(self.cellboxes[indx],
-                                                    self.cellboxes[north_east_indx])
-            if crossing_case != 0:
-                self.neighbour_graph[indx][crossing_case].append(north_east_indx)
-
-            crossing_case = self.get_neighbour_case(self.cellboxes[indx],
-                                                    self.cellboxes[south_east_indx])
-            if crossing_case != 0:
-                self.neighbour_graph[indx][crossing_case].append(south_east_indx)
-
-        # Update south neighbour map
-        for indx in south_neighbour_indx:
-            self.neighbour_graph[indx][-4].remove(cellbox_indx)
-
-            crossing_case = self.get_neighbour_case(self.cellboxes[indx],
-                                                    self.cellboxes[south_east_indx])
-            if crossing_case != 0:
-                self.neighbour_graph[indx][crossing_case].append(south_east_indx)
-
-            crossing_case = self.get_neighbour_case(self.cellboxes[indx],
-                                                    self.cellboxes[south_west_indx])
-            if crossing_case != 0:
-                self.neighbour_graph[indx][crossing_case].append(south_west_indx)
-
-        # Update west neighbour map
-        for indx in west_neighbour_indx:
-            self.neighbour_graph[indx][2].remove(cellbox_indx)
-
-            crossing_case = self.get_neighbour_case(self.cellboxes[indx],
-                                                    self.cellboxes[north_west_indx])
-            if crossing_case != 0:
-                self.neighbour_graph[indx][crossing_case].append(north_west_indx)
-
-            crossing_case = self.get_neighbour_case(self.cellboxes[indx],
-                                                    self.cellboxes[south_west_indx])
-            if crossing_case != 0:
-                self.neighbour_graph[indx][crossing_case].append(south_west_indx)
-
-        # Update corner neighbour maps
-        north_east_corner_indx = self.neighbour_graph[cellbox_indx][1]
-        if len(north_east_corner_indx) > 0:
-            self.neighbour_graph[north_east_corner_indx[0]][-1] = [north_east_indx]
-
-        north_west_corner_indx = self.neighbour_graph[cellbox_indx][-3]
-        if len(north_west_corner_indx) > 0:
-            self.neighbour_graph[north_west_corner_indx[0]][3] = [north_west_indx]
-
-        south_east_corner_indx = self.neighbour_graph[cellbox_indx][3]
-        if len(south_east_corner_indx) > 0:
-            self.neighbour_graph[south_east_corner_indx[0]][-3] = [south_east_indx]
-
-        south_west_corner_indx = self.neighbour_graph[cellbox_indx][-1]
-        if len(south_west_corner_indx) > 0:
-            self.neighbour_graph[south_west_corner_indx[0]][1] = [south_west_indx]
-
-        split_container = {"northEast": north_east_indx,
-                           "northWest": north_west_indx,
-                           "southEast": south_east_indx,
-                           "southWest": south_west_indx}
-
-        self.cellboxes[cellbox_indx] = split_container
-        self.neighbour_graph.pop(cellbox_indx)
-
-    def split_to_depth(self, split_depth):
-        """
-            splits all cellboxes in this grid until a maximum split depth
-            is reached, or all cellboxes are homogeneous.
-
-            Args:
-                split_depth (int): The maximum split depth reached by any CellBox
-                    within this Mesh after splitting.
-        """
-        for cellbox in self.cellboxes:
-            if isinstance(cellbox, CellBox):
-                if (cellbox.split_depth < split_depth) & (cellbox.should_split()):
-                    self.split_and_replace(cellbox)
-
-    def get_neighbour_case(self, cellbox_a, cellbox_b):
-        """
-            Given two cellBoxes (cellbox_a, cellbox_b) returns a case number
-            representing where the two cellBoxes are touching.
-
-            Args:
-                cellbox_a (CellBox): starting CellBox
-                cellbox_b (CellBox): destination CellBox
-
-            Returns:
-                case (int): an int representing the direction of the adjacency
-                    between input cellbox_a and cellbox_b. The meaning of each case
-                    is as follows -
-
-                        case 0 -> CellBoxes are not neighbours
-
-                        case 1 -> cellbox_b is the North-East corner of cellbox_a\n
-                        case 2 -> cellbox_b is East of cellbox_a\n
-                        case 3 -> cellbox_b is the South-East corner of cellbox_a\n
-                        case 4 -> cellbox_b is South of cellbox_a\n
-                        case -1 -> cellbox_b is the South-West corner of cellbox_a\n
-                        case -2 -> cellbox_b is West of cellbox_a\n
-                        case -3 -> cellbox_b is the North-West corner of cellbox_a\n
-                        case -4 -> cellbox_b is North of cellbox_a\n
-        """
-
-        if (cellbox_a.long + cellbox_a.width) == cellbox_b.long and (
-                cellbox_a.lat + cellbox_a.height) == cellbox_b.lat:
-            return 1  # North-East
-        if (cellbox_a.long + cellbox_a.width == cellbox_b.long) and (
-                cellbox_b.lat < (cellbox_a.lat + cellbox_a.height)) and (
-                (cellbox_b.lat + cellbox_b.height) > cellbox_a.lat):
-            return 2  # East
-        if (cellbox_a.long + cellbox_a.width) == cellbox_b.long and (
-                cellbox_a.lat == cellbox_b.lat + cellbox_b.height):
-            return 3  # South-East
-        if ((cellbox_b.lat + cellbox_b.height) == cellbox_a.lat) and (
-                (cellbox_b.long + cellbox_b.width) > cellbox_a.long) and (
-                cellbox_b.long < (cellbox_a.long + cellbox_a.width)):
-            return 4  # South
-        if cellbox_a.long == (cellbox_b.long + cellbox_b.width) and cellbox_a.lat == (
-                cellbox_b.lat + cellbox_b.height):
-            return -1  # South-West
-        if (cellbox_b.long + cellbox_b.width == cellbox_a.long) and (
-                cellbox_b.lat < (cellbox_a.lat + cellbox_a.height)) and (
-                (cellbox_b.lat + cellbox_b.height) > cellbox_a.lat):
-            return -2  # West
-        if cellbox_a.long == (cellbox_b.long + cellbox_b.width) and (
-                cellbox_a.lat + cellbox_a.height == cellbox_b.lat):
-            return -3  # North-West
-        if (cellbox_b.lat == (cellbox_a.lat + cellbox_a.height)) and (
-                (cellbox_b.long + cellbox_b.width) > cellbox_a.long) and (
-                cellbox_b.long < (cellbox_a.long + cellbox_a.width)):
-            return -4  # North
-        return 0  # Cells are not neighbours.
-
-    # Functions used for j_grid regression testing
-    def dump_mesh(self, file_location):
-        """
-            creates a string representation of this Mesh which
-            is then saved to a file location specified by parameter
-            'file_location'
-
-            for use in j_grid regression testing
-        """
-        mesh_dump = ""
-        for cell_box in self.cellboxes:
-            if isinstance(cell_box, CellBox):
-                mesh_dump += cell_box.mesh_dump()
-
-        file = open(file_location, "w")
-        file.write(mesh_dump)
-        file.close()
-
-    def dump_graph(self, file_location):
-        """
-            creates a string representation of the neighbour relation
-            of this Mesh which is then saved to a file location#
-            specified by parameter 'file_location'
-
-            for use in j_grid regression testing
-        """
-        graph_dump = ""
-
-        max_ice_area = 0.8
-
-        for cellbox in self.cellboxes:
-            if isinstance(cellbox, CellBox):
-                if (not cellbox.land_locked) and cellbox.get_value('SIC') < max_ice_area:
-                    graph_dump += cellbox.node_string()
-
-                    cellbox_indx = self.cellboxes.index(cellbox)
-
-                    # case -3 neighbours
-                    nw_neighbour_indx = self.neighbour_graph[cellbox_indx][-3]
-                    for neighbour in nw_neighbour_indx:
-                        if (not self.cellboxes[neighbour].land_locked) and (
-                                self.cellboxes[neighbour].get_value('SIC') < max_ice_area):
-                            graph_dump += "," + self.cellboxes[neighbour].node_string() + ":-3"
-                    # case -2 neighbours
-                    w_neighbours_indx = self.neighbour_graph[cellbox_indx][-2]
-                    for neighbour in w_neighbours_indx:
-                        if (not self.cellboxes[neighbour].land_locked) and (
-                                self.cellboxes[neighbour].get_value('SIC') < max_ice_area):
-                            graph_dump += "," + self.cellboxes[neighbour].node_string() + ":-2"
-                    # case -1 neighbours
-                    sw_neighbours_indx = self.neighbour_graph[cellbox_indx][-1]
-                    for neighbour in sw_neighbours_indx:
-                        if (not self.cellboxes[neighbour].land_locked) and (
-                                self.cellboxes[neighbour].get_value('SIC') < max_ice_area):
-                            graph_dump += "," + self.cellboxes[neighbour].node_string() + ":-1"
-                    # case -4 neighbours
-                    n_neighbour_indx = self.neighbour_graph[cellbox_indx][-4]
-                    for neighbour in n_neighbour_indx:
-                        if (not self.cellboxes[neighbour].land_locked) and (
-                            self.cellboxes[neighbour].get_value('SIC') < max_ice_area):
-                            graph_dump += "," + self.cellboxes[neighbour].node_string() + ":-4"
-                    # case 4 neighbours
-                    s_neighbours_indx = self.neighbour_graph[cellbox_indx][4]
-                    for neighbour in s_neighbours_indx:
-                        if (not self.cellboxes[neighbour].land_locked) and (
-                                self.cellboxes[neighbour].get_value('SIC') < max_ice_area):
-                            graph_dump += "," + self.cellboxes[neighbour].node_string() + ":4"
-                    # case 1 neighbours
-                    ne_neighbour_indx = self.neighbour_graph[cellbox_indx][1]
-                    for neighbour in ne_neighbour_indx:
-                        if (not self.cellboxes[neighbour].land_locked) and (
-                                self.cellboxes[neighbour].get_value('SIC') < max_ice_area):
-                            graph_dump += "," + self.cellboxes[neighbour].node_string() + ":1"
-                    # case 2 neighbours
-                    e_neighbour_indx = self.neighbour_graph[cellbox_indx][2]
-                    for neighbour in e_neighbour_indx:
-                        if (not self.cellboxes[neighbour].land_locked) and (
-                                self.cellboxes[neighbour].get_value('SIC') < max_ice_area):
-                            graph_dump += "," + self.cellboxes[neighbour].node_string() + ":2"
-                    # case 3 neighbours
-                    se_neighbour_indx = self.neighbour_graph[cellbox_indx][3]
-                    for neighbour in se_neighbour_indx:
-                        if (not self.cellboxes[neighbour].land_locked) and (
-                                self.cellboxes[neighbour].get_value('SIC') < max_ice_area):
-                            graph_dump += "," + self.cellboxes[neighbour].node_string() + ":3"
-
-                    graph_dump += "\n"
-
-        file = open(file_location, "w")
-        file.write(graph_dump)
-        file.close()
-
-    def add_current_points(self, current_points):
-        """
-            Takes a dataframe containing current points and assigns
-            then to cellboxes within the Mesh
-        """
-        for cellbox in self.cellboxes:
-            long_loc = current_points.loc[(current_points['long'] > cellbox.long) & (
-                current_points['long'] <= (cellbox.long + cellbox.width))]
-            lat_long_loc = long_loc.loc[(long_loc['lat'] > cellbox.lat) & (
-                long_loc['lat'] <= (cellbox.lat + cellbox.height))]
-
-            cellbox.add_current_points(lat_long_loc)
-
-            # find data point closest to centre to determin land
-            def closest_point(df, lat, long):
-                n_lat_df = df.iloc[(df['lat'] - lat).abs().argsort()[:15]]
-                n_long_df = n_lat_df.iloc[(n_lat_df['long'] - long).abs().argsort()[:1]]
-                return n_long_df
-
-            point = closest_point(lat_long_loc, cellbox.getcy(), cellbox.getcx())
-            if np.isnan(point['uC'].mean()) or np.isnan(point['vC'].mean()):
-                cellbox.land_locked = True
-
-            #cellbox.set_land()
-
-    def cellbox_by_node_string(self, node_string):
-        """
-            given a node string specified by parameter 'node_string'
-            returns a cellbox object which that node string identifies
-
-            used for debugging of j_grids.
-        """
-        for cellbox in self.cellboxes:
-            if isinstance(cellbox, CellBox):
-                if cellbox.node_string() == node_string:
-                    return cellbox
-
-    @property
-    def config(self):
-        return self._config
->>>>>>> 72c566e7
+    