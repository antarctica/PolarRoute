--- conflicted
+++ resolved
@@ -10,10 +10,11 @@
 import pandas as pd
 import numpy as np
 
-
 class AMSRDataLoader:
+    
     '''
     Abstract class for all scalar datasets
+
     Args:
         file_location (str): Path to data file or folder
         min_dp (int)   : Minimum number of datapoints to require per cellbox
@@ -23,30 +24,22 @@
         aggregate_type (str): Type of aggregation to be used when calling
             self.get_hom_condition()
     '''
-
     def __init__(self, bounds, params):
         '''
         Initialises AMSR dataset. Reprojects data.
-
+        
        Args:
-            bounds (Boundary):
+            bounds (Boundary): 
                 Initial boundary to limit the dataset to
             params (dict):
-                Dictionary of {key: value} pairs. Keys are attributes
+                Dictionary of {key: value} pairs. Keys are attributes 
                 this dataloader requires to function
         '''
         logging.info("Initalising AMSR dataloader")
-<<<<<<< HEAD
-        self.file_location = params['folder']
-        self.min_dp = params['min_dp']
-        self.ds = params['downsample_factors']
-        self.hemisphere = params['hemisphere'].lower()
-=======
         self.file_location  = params['folder']
         self.min_dp         = params['min_dp']
         self.downsample_factors = params['downsample_factors']
         self.hemisphere     = params['hemisphere'].lower()
->>>>>>> 8160f516
 
         # Cast string to uppercase to accept mismatched case
         self.aggregate_type = params['aggregate_type'].upper()
@@ -54,25 +47,24 @@
         self.data = self.import_data(bounds)
         self.data = self.downsample()
         # If no data name specified, retrieve from self.data
-        self.data_name = 'SIC'  # data_name if data_name else self.get_data_name()
-
-        logging.debug(f'- Successfully extracted {self.data_name}')
+        self.data_name = 'SIC' #data_name if data_name else self.get_data_name()
+        
+        logging.debug(f'- Successfully extracted {self.data_name}')    
 
     def import_data(self, bounds):
         '''
-        Reads in data from a AMSR NetCDF file, or folder of files.
-        Renames coordinates to 'lat' and 'long', and renames variable to
+        Reads in data from a AMSR NetCDF file, or folder of files. 
+        Renames coordinates to 'lat' and 'long', and renames variable to 
         'elevation'
-
+        
         Args:
             bounds (Boundary): Initial boundary to limit the dataset to
-
-        Returns:
-            xr.Dataset:
-                BSOSE Depth dataset within limits of bounds.
+            
+        Returns:
+            xr.Dataset: 
+                BSOSE Depth dataset within limits of bounds. 
                 Dataset has coordinates 'lat', 'long', and variable 'elevation'
         '''
-
         def retrieve_date(filename):
             '''
             Get date from filename in format:
@@ -81,7 +73,7 @@
             date = filename.split('-')[-2]
             date = f'{date[:4]}-{date[4:6]}-{date[6:]}'
             return date
-
+        
         def retrieve_data(filename, date):
             '''
             Read in data as xr.Dataset, create time coordinate
@@ -90,18 +82,19 @@
             # Add date to data
             data = data.assign_coords(time=date)
             return data
-
+        
         logging.debug("Importing AMSR data...")
-
+        
         if self.file_location[-3:] == '.nc':
             self.file = self.file_location
         else:
             self.folder = self.file_location
 
+
         # If single NetCDF File specified
         if hasattr(self, 'file'):
             # Ensure .nc file passed in params
-            assert (self.file[-3:] == '.nc')
+            assert(self.file[-3:] == '.nc')
             logging.debug(f"- Opening file {self.file}")
             # Extract data, append date to coords
             date = retrieve_date(self.file)
@@ -119,11 +112,11 @@
                 # If file data from within time boundary, append to list
                 # Doing now to avoid ingesting too much data initially
                 if datetime.strptime(bounds.get_time_min(), '%Y-%m-%d') <= \
-                        datetime.strptime(date, '%Y-%m-%d') <= \
-                        datetime.strptime(bounds.get_time_max(), '%Y-%m-%d'):
+                   datetime.strptime(date, '%Y-%m-%d') <= \
+                   datetime.strptime(bounds.get_time_max(), '%Y-%m-%d'):
                     data_array.append(retrieve_data(file, date))
             # Concat all valid files
-            data = xr.concat(data_array, 'time')
+            data = xr.concat(data_array,'time')
         # Otherwise need a file or folder to read from
         else:
             raise ValueError('File or folder not specified in params!')
@@ -131,36 +124,34 @@
         # Remove unnecessary column
         # Below line was causing regression tests to fail!
         # data = data.drop(labels='polar_stereographic')
-
+        
         raw_df = data.to_dataframe().reset_index().dropna()
-
+        
         # raw_df = raw_df.set_index('time').sort_index().reset_index()
         # AMSR data is in a EPSG:3412 projection and must be reprojected into
         # EPSG:4326
         # TODO Different projections per hemisphere
         in_proj = 'EPSG:3412'
         out_proj = 'EPSG:4326'
-
+        
+        
+        
         logging.debug(f'- Reprojecting from {in_proj} to {out_proj}')
 
-        reprojected_df = self.reproject(raw_df, in_proj=in_proj, out_proj=out_proj,
+        reprojected_df = self.reproject(raw_df, in_proj=in_proj, out_proj=out_proj, 
                                         x_col='x', y_col='y')
         
         reprojected_df = reprojected_df[['lat', 'long', 'time', 'SIC']]
         logging.info('- Limiting to initial bounds')
-        mask = (reprojected_df['lat'] >= bounds.get_lat_min()) & \
-               (reprojected_df['lat'] <= bounds.get_lat_max()) & \
+        mask = (reprojected_df['lat']  >= bounds.get_lat_min())  & \
+               (reprojected_df['lat']  <= bounds.get_lat_max())  & \
                (reprojected_df['long'] > bounds.get_long_min()) & \
                (reprojected_df['long'] <= bounds.get_long_max()) & \
                (reprojected_df['time'] >= bounds.get_time_min()) & \
-               (reprojected_df['time'] <= bounds.get_time_max())
-
+               (reprojected_df['time'] <=  bounds.get_time_max())
+               
         return reprojected_df.loc[mask]
 
-<<<<<<< HEAD
-    def reproject(self, data, in_proj='EPSG:4326', out_proj='EPSG:4326',
-                  x_col='lat', y_col='long'):
-=======
     def downsample(self, agg_type=None):
         '''
         Downsamples imported data to be more easily manipulated. Data size 
@@ -253,48 +244,46 @@
         
     def reproject(self, data, in_proj='EPSG:4326', out_proj='EPSG:4326', 
                         x_col='lat', y_col='long'):
->>>>>>> 8160f516
         '''
         Reprojects data using pyProj.Transformer
         self.data can be pd.DataFrame or xr.Dataset
-
+        
         Args:
-            in_proj (str):
+            in_proj (str): 
                 Projection that the imported dataset is in
                 Must be allowed by PyProj.CRS (Coordinate Reference System)
-            out_proj (str):
+            out_proj (str): 
                 Projection required for final data output
                 Must be allowed by PyProj.CRS (Coordinate Reference System)
                 Shouldn't change from default value (EPSG:4326)
             x_col (str): Name of coordinate column 1
             y_col (str): Name of coordinate column 2
-                x_col and y_col will be cast into lat and long by the
-                reprojection
-
-        Returns:
-            pd.DataFrame:
-                Reprojected data with 'lat', 'long' columns
+                x_col and y_col will be cast into lat and long by the 
+                reprojection 
+            
+        Returns:
+            pd.DataFrame: 
+                Reprojected data with 'lat', 'long' columns 
                 replacing 'x_col' and 'y_col'
         '''
-
         def reproject_df(data, in_proj, out_proj, x_col, y_col):
             '''
             Reprojects a pandas dataframe
             '''
             # Do the reprojection
-            x, y = Transformer \
-                .from_crs(CRS(in_proj), CRS(out_proj), always_xy=True) \
-                .transform(data[x_col].to_numpy(), data[y_col].to_numpy())
+            x, y = Transformer\
+                    .from_crs(CRS(in_proj), CRS(out_proj), always_xy=True)\
+                    .transform(data[x_col].to_numpy(), data[y_col].to_numpy())
             # Replace columns with reprojected columns called 'lat'/'long'
             data = data.drop(x_col, axis=1)
             data = data.drop(y_col, axis=1)
-            data['lat'] = y
+            data['lat']  = y
             data['long'] = x
             data['SIC'] = data['z']
             data['time'] = pd.to_datetime(data['time'])
-
+            
             return data
-
+            
         def reproject_xr(data, in_proj, out_proj, x_col, y_col):
             '''
             Reprojects a xarray dataset
@@ -303,7 +292,7 @@
             # Cannot reproject directly as memory usage skyrockets
             df = data.to_dataframe().reset_index().dropna()
             return reproject_df(df, in_proj, out_proj, x_col, y_col)
-
+        
         # If no reprojection to do
         if in_proj == out_proj:
             return data
@@ -317,28 +306,27 @@
         '''
         Extracts datapoints from self.data within boundary defined by 'bounds'.
         self.data can be pd.DataFrame or xr.Dataset
-
+        
         Args:
             bounds (Boundary): Limits of lat/long/time to select data from
-            return_coords (boolean):
-                Flag to determine if coordinates are provided for each
+            return_coords (boolean): 
+                Flag to determine if coordinates are provided for each 
                 datapoint found. Default is False.
-
-
-        Returns:
-            pd.DataFrame:
+                            
+            
+        Returns:
+            pd.DataFrame: 
                 Column of data values within selected region. If return_coords
-                is true, also returns with coordinate columns
-        '''
-
+                is true, also returns with coordinate columns 
+        '''
         def get_datapoints_from_df(data, name, bounds):
             '''
             Extracts data from a pd.DataFrame
             '''
             # Mask off any positions not within spatial bounds
             # TODO Change <= to < after regression tests pass
-            mask = (data['lat'] >= bounds.get_lat_min()) & \
-                   (data['lat'] <= bounds.get_lat_max()) & \
+            mask = (data['lat']  >= bounds.get_lat_min())  & \
+                   (data['lat']  <= bounds.get_lat_max())  & \
                    (data['long'] >= bounds.get_long_min()) & \
                    (data['long'] <= bounds.get_long_max())
             # Mask with time if time column exists
@@ -347,64 +335,67 @@
                         (data['time'] <= bounds.get_time_max())
             # Return column of data from within bounds
             return data.loc[mask][name]
-
+        
         def get_datapoints_from_xr(data, name, bounds):
             '''
             Extracts data from a xr.Dataset
             '''
             # Select data region within spatial bounds
-            data = data.sel(lat=slice(bounds.get_lat_min(), bounds.get_lat_max()))
+            data = data.sel(lat=slice(bounds.get_lat_min(),  bounds.get_lat_max() ))
             data = data.sel(long=slice(bounds.get_long_min(), bounds.get_long_max()))
             # Select data region within temporal bounds if time exists as a coordinate
             if 'time' in data.coords.keys():
-                data = data.sel(time=slice(bounds.get_time_min(), bounds.get_time_max()))
+                data = data.sel(time=slice(bounds.get_time_min(),  bounds.get_time_max()))
             # Cast as a pd.DataFrame
             data = data.to_dataframe().reset_index().dropna()
             # Return column of data from within bounds
             return data[name]
-
+            
         # Choose which method to retrieve data based on input type
         if type(self.data) == type(pd.DataFrame()):
             return get_datapoints_from_df(self.data, 'SIC', bounds)
         elif type(self.data) == type(xr.Dataset()):
             return get_datapoints_from_xr(self.data, 'SIC', bounds)
 
+
     def get_data_name(self):
         '''
-        Retrieve name of data column (for pd.DataFrame), or variable
+        Retrieve name of data column (for pd.DataFrame), or variable 
         (for xr.Dataset). Used for when data_name not defined in params.
-        Returns:
-            str:
+
+        Returns:
+            str: 
                 Name of data column
-
+            
         Raises:
-            ValueError:
-                If multiple possible data columns found, can't retrieve data
+            ValueError: 
+                If multiple possible data columns found, can't retrieve data 
                 name
         '''
         # Store name of data column for future reference
-
+        
         columns = self.data.columns
         # Filter out lat, long, time columns leaves us with data column name
-        filtered_cols = filter(lambda col: col not in ['lat', 'long', 'time'], columns)
+        filtered_cols = filter(lambda col: col not in ['lat','long','time'], columns)
         data_name = list(filtered_cols)[0]
         return data_name
 
     def get_value(self, bounds, agg_type=None, skipna=True):
         '''
         Retrieve aggregated value from within bounds
-
+        
         Args:
             aggregation_type (str): Method of aggregation of datapoints within
-                bounds. Can be upper or lower case.
+                bounds. Can be upper or lower case. 
                 Accepts 'MIN', 'MAX', 'MEAN', 'MEDIAN', 'STD', 'CLEAR'
             bounds (Boundary): Boundary object with limits of lat/long
             skipna (bool): Defines whether to propogate NaN's or not
                 Default = True (ignore's NaN's)
-        Returns:
-            float:
+
+        Returns:
+            float: 
                 Aggregated value within bounds following aggregation_type
-
+                
         Raises:
             ValueError: aggregation type not in list of available methods
         '''
@@ -415,19 +406,19 @@
         dps = self.get_datapoints(bounds).dropna()
         # If no data
         if len(dps) == 0:
-            return {self.data_name: np.nan}
+            return {self.data_name :np.nan}
         # Return float of aggregated value
         elif agg_type == 'MIN':
-            return {self.data_name: float(dps.min(skipna=skipna))}
+            return {self.data_name :float(dps.min(skipna=skipna))}
         elif agg_type == 'MAX':
-            return {self.data_name: float(dps.max(skipna=skipna))}
+            return {self.data_name :float(dps.max(skipna=skipna))}
         elif agg_type == 'MEAN':
-            return {self.data_name: float(dps.mean(skipna=skipna))}
+            return {self.data_name :float(dps.mean(skipna=skipna))}
         elif agg_type == 'MEDIAN':
-            return {self.data_name: float(dps.median(skipna=skipna))}
+            return {self.data_name :float(dps.median(skipna=skipna))}
         elif agg_type == 'STD':
-            return {self.data_name: float(dps.std(skipna=skipna))}
-        elif agg_type == 'COUNT':
+            return {self.data_name :float(dps.std(skipna=skipna))}
+        elif agg_type =='COUNT':
             return {self.data_name: len(dps)}
         # If aggregation_type not available
         else:
@@ -437,84 +428,85 @@
         '''
         Retrieves homogeneity condition of data within
         boundary.
-
-        Args:
+         
+        Args: 
             bounds (Boundary): Boundary object with limits of datarange to analyse
             splitting_conds (dict): Containing the following keys: \n
-                'threshold':
-                    `(float)` The threshold at which data points of
-                    type 'value' within this CellBox are checked to be either
+                'threshold':  
+                    `(float)` The threshold at which data points of 
+                    type 'value' within this CellBox are checked to be either 
                     above or below
-                'upper_bound':
-                    `(float)` The lowerbound of acceptable percentage
-                    of data_points of type value within this boundary that are
+                'upper_bound': 
+                    `(float)` The lowerbound of acceptable percentage 
+                    of data_points of type value within this boundary that are 
                     above 'threshold'
-                'lower_bound':
-                    `(float)` The upperbound of acceptable percentage
-                    of data_points of type value within this boundary that are
+                'lower_bound': 
+                    `(float)` The upperbound of acceptable percentage 
+                    of data_points of type value within this boundary that are 
                     above 'threshold'
+
         Returns:
             str:
                 The homogeniety condtion returned is of the form: \n
-                'CLR' = the proportion of data points within this cellbox over a
+                'CLR' = the proportion of data points within this cellbox over a 
                 given threshold is lower than the lowerbound \n
                 'HOM' = the proportion of data points within this cellbox over a
                 given threshold is higher than the upperbound \n
-                'MIN' = the cellbox contains less than a minimum number of
+                'MIN' = the cellbox contains less than a minimum number of 
                 data points \n
                 'HET' = the proportion of data points within this cellbox over a
                 given threshold if between the upper and lower bound
-
+                
         '''
         # Retrieve datapoints to analyse
         dps = self.get_datapoints(bounds)
-
+        
         # If not enough datapoints
         if len(dps) < self.min_dp: return 'MIN'
         # Otherwise, extract the homogeneity condition
 
         # Calculate fraction over threshold
         num_over_threshold = dps[dps > splitting_conds['threshold']]
-        frac_over_threshold = num_over_threshold.shape[0] / dps.shape[0]
+        frac_over_threshold = num_over_threshold.shape[0]/dps.shape[0]
 
         # Return homogeneity condition
-        if frac_over_threshold <= splitting_conds['lower_bound']:
-            return 'CLR'
-        elif frac_over_threshold >= splitting_conds['upper_bound']:
-            return 'HOM'
-        else:
-            return 'HET'
+        if   frac_over_threshold <= splitting_conds['lower_bound']: return 'CLR'
+        elif frac_over_threshold >= splitting_conds['upper_bound']: return 'HOM'
+        else: return 'HET'
+
+
+
 
 # # class AMSRDataLoader(ScalarDataLoader):
 #     def __init__(self, bounds, params):
 #         # Creates a class attribute for all keys in params
 #         for key, val in params.items():
 #             setattr(self, key, val)
-
+          
 #         self.data = self.import_data(bounds)
 #         # self.data = self.downsample()
 #         # self.data = self.set_data_col_name('z', 'SIC')
-
+        
 #         self.data = self.data.to_dataframe().reset_index().dropna()
 #         # Set to lower case for case insensitivity
 #         self.hemisphere = self.hemisphere.lower()
 #         # Reproject to mercator
-#         if self.hemisphere == 'north':
+#         if self.hemisphere == 'north': 
 #             self.data = self.reproject('EPSG:3411', 'EPSG:4326', x_col='x', y_col='y')
 #         elif self.hemisphere == 'south':
 #             self.data = self.reproject('EPSG:3412', 'EPSG:4326', x_col='x', y_col='y')
 #         else:
 #             raise ValueError('No hemisphere defined in params!')
-
+        
 #         self.data['SIC'] = self.data['z']
 #         # Limit dataset to just values within bounds
 #         self.data = self.data.loc[self.get_datapoints(bounds).index]
-
+        
 #         print('')
-
+        
 #     def import_data(self, bounds):
 #         '''
-#         Load AMSR netCDF, either as single '.nc' file,
+#         Load AMSR netCDF, either as single '.nc' file, 
 #         or from a folder of '.nc' files
 #         '''
 #         def retrieve_date(filename):
@@ -525,7 +517,7 @@
 #             date = filename.split('-')[-2]
 #             date = f'{date[:4]}-{date[4:6]}-{date[6:]}'
 #             return date
-
+        
 #         def retrieve_data(filename, date):
 #             '''
 #             Read in data as xr.Dataset, create time coordinate
@@ -534,7 +526,7 @@
 #             # Add date to data
 #             data = data.assign_coords(time=date)
 #             return data
-
+        
 #         logging.debug("Importing AMSR data...")
 
 #         # If single NetCDF File specified
@@ -569,5 +561,5 @@
 
 #         # Remove unnecessary column
 #         # data = data.drop_vars('polar_stereographic')
-
+        
 #         return data