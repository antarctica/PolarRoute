import json
import logging
import geopandas as gpd
import pandas as pd
from shapely import wkt
import numpy as np
import subprocess
import sys
import os
import tempfile

from polar_route.mesh_generation.jgrid_aggregated_cellbox import JGridAggregatedCellBox
from polar_route.mesh_generation.boundary import Boundary
from polar_route.mesh_generation.aggregated_cellbox import AggregatedCellBox
from polar_route.mesh_generation.neighbour_graph import NeighbourGraph


from polar_route.mesh_validation.sampler import Sampler
from osgeo import gdal, ogr, osr


class EnvironmentMesh:
    """
        a class that defines the environmental mesh structure and contains each cellbox aggregate information

        Attributes:
            bounds (Boundary): the boundaries of this mesh 
            agg_cellboxes (AggregatedCellBox[]): a list of aggregated cellboxes
            neighbour_graph(NeighbourGraph): an object contains each cellbox neighbours information 
            config (dict): conatins the initial config used to build this mesh\n
    """
    @classmethod
    def load_from_json(cls, mesh_json):
        """
            Constructs an Env.Mesh from a given env-mesh json file to be used by other modules (ex.Vessel Performance Modeller).

            Args:
                mesh_json (dict): a dictionary loaded from an Env-mesh json file of the following format - \n
                    \n
                    {\n
                        "config": {\n
                            "Mesh_info":{\n
                                "Region": {\n
                                    "latMin": (real),\n
                                    "latMax": (real),\n
                                    "longMin": (real),\n
                                    "longMax": (real),\n
                                    "startTime": (string) 'YYYY-MM-DD',\n
                                    "endTime": (string) 'YYYY-MM-DD',\n
                                    "cellWidth": (real),\n
                                    "cellHeight" (real),\n
                                    "splitDepth" (int)\n
                                },\n
                                "Data_sources": [\n
                                    {\n
                                        "loader": (string)\n
                                        "params" (dict)\n
                                    },\n
                                    ...,\n
                                    {...}
                                    ], \n
                                "splitting":\n
                                {\n
                                     "split_depth": (int),\n
                                     "minimum_datapoints": (int)\n
                                }\n
                                "cellboxes": [\n
                                    {\n

                                    },\n
                                    ...,\n
                                    {...}\n

                                ],\n
                                "neighbour_graph": [\n
                                    {\n

                                    },\n
                                    ...,\n
                                    {...}\n
                                ]\n
                            }\n
                        }\n
                    }\n
            Returns:
                EnvironmentMesh: object that contains all the json file mesh information.\n
        """
        config = mesh_json['config']
        cellboxes_json = mesh_json['cellboxes']
        agg_cellboxes = []
        bounds = Boundary.from_json(config)
        # load the agg_cellboxes
        for cellbox_json in cellboxes_json:
            agg_cellbox = AggregatedCellBox.from_json(cellbox_json)
            agg_cellboxes.append(agg_cellbox)
        neighbour_graph = NeighbourGraph.from_json(
            mesh_json['neighbour_graph'])
        obj = EnvironmentMesh(bounds, agg_cellboxes, neighbour_graph, config)
        return obj

    def __init__(self, bounds, agg_cellboxes, neighbour_graph, config):
        """
            Args:
              bounds (Boundary): the boundaries of this mesh 
              agg_cellboxes (AggregatedCellBox[]): a list of aggregated cellboxes
              neighbour_graph(NeighbourGraph): an object contains each cellbox neighbours information 
              config (dict): conatins the initial config used to build this mesh.\n
        """

        self.bounds = bounds
        self.agg_cellboxes = agg_cellboxes
        self.neighbour_graph = neighbour_graph
        self.config = config

    def to_json(self):
        """
            Returns this Mesh converted to a JSON object.\n

            Returns:
                json: a string representation of the CellGird parseable as a JSON object. The JSON object is of the form -\n

                    {\n
                        "config": the config used to initialize the Mesh,\n
                        "cellboxes": a list of CellBoxes contained within the Mesh,\n
                        "neighbour_graph": a graph representing the adjacency of CellBoxes within the Mesh.\n
                    }\n
        """
        output = dict()
        output['config'] = self.config
        output["cellboxes"] = self.cellboxes_to_json()
        output['neighbour_graph'] = self.neighbour_graph.get_graph()

<<<<<<< HEAD
        return json.loads(json.dumps(output))

=======
        return json.loads(json.dumps(output, indent=4))
    
>>>>>>> 0fc55d39
    def to_geojson(self):
        """
            Returns the cellboxes of this mesh converted to a geoJSON format.\n

            Returns:
                geojson: The cellboxes of this mesh in a geoJSON format

            NOTE:
                geoJSON format does not contain all the data included in the standard 
                .to_json() format. geoJSON meshes do not contain the configs used to 
                build them, or the neighbour-graph which details how each of the 
                cellboxes are connected together.\n
        """
        geojson = ""
        mesh_json = self.to_json()

        # Formatting mesh to geoJSON
        mesh_df = pd.DataFrame(mesh_json['cellboxes'])
        mesh_df['geometry'] = mesh_df['geometry'].apply(wkt.loads)
        mesh_gdf = gpd.GeoDataFrame(
            mesh_df, crs="EPSG:4326", geometry="geometry")
        geojson = json.loads(mesh_gdf.to_json())

        return geojson

    def to_tif(self, params_file,  path):
        """
                generates a representation of the mesh in geotif image format.\n

                Args:
                    params_file(string) (optional): a path to a file that contains a dict of the folowing export parameters (If not given, default values are used for image export). The file should be of the following format -\n
                            \n
                            {\n
                                "data_name": "elevation",\n
                                "sampling_resolution": [\n
                                    150,\n
                                    150\n
                                 ],\n
                                "projection": "3031",\n
                                "color_conf": "path to/color_conf.txt"\n
                            }\n
                            Where data_name (string) is the name of the mesh data that will be included in the tif image (ex. SIC, elevation),
                            sampling_resolution ([int]) is a 2d array that represents the sampling resolution the geotiff will be generated at (how many pixels in the final image),
                            projection (int) is an int representing the ESPG sampling projection used to create the geotiff image  (default is 4326), and 
                            colour_conf (string) is a string contains the path to color config file, which is a text-based file containing the association between data_name values and colors. It contains 4 columns per line: the data_name value and the corresponding red, green, blue value between 0 and 255, an example format where values range from 0 to 100 is -\n
                                    \n
                                    0 240 250 160  \n
                                    30 230 220 170  \n
                                    60 220 220 220 \n
                                    100 250 250 250  \n
                    path (string): the path to save the generated tif image.\n
        """
        def generate_samples():
            """
                generates uniform lat, long samples covering the image resolution space.\n

                Returns:
                    samples([[lat,long],..]): an array of samples, each item in the array is a 2d array that contains each sample lat and long.\n

            """
            mesh_height = self.bounds.get_lat_max() - self.bounds.get_lat_min()
            mesh_width = self.bounds.get_long_max() - self.bounds.get_long_min()
            pixel_height = mesh_height / ncols
            pixel_width = mesh_width / nlines
            samples = []
            # has to move in this direction as we start rendering from the upper left pixel
            for lat in np.arange(self.bounds.get_lat_max(), self.bounds.get_lat_min(), -1*pixel_height):
                for long in np.arange(self.bounds.get_long_min(), self.bounds.get_long_max(), pixel_width):
                    pixel_lat = lat - 0.5 * pixel_height   # centeralize the pixel lat value
                    pixel_long = long + 0.5*pixel_width   # centeralize the pixel long value
                    samples = np.append(samples, pixel_lat)
                    samples = np.append(samples, pixel_long)
            # shape the samples in 2d array (each entry in the array holds sample lat and long
            samples = np.reshape(samples, (nlines * ncols, 2))
            return samples

        def get_sample_value(sample):
            """
                finds the aggregated cellbox that contains the sample lat and long and returns the value within.\n

                Args:
                    sample ([lat,long]): an array conatins the sample latitude and longtitude
                Returns:
                    the aggregated value of 'data_name'(specified in to_tif params) 

             """
            lat = sample[0]
            long = sample[1]
            value = np.nan
            for agg_cellbox in self.agg_cellboxes:
                if agg_cellbox.contains_point(lat, long):
                    # get the agg_value
                    value = agg_cellbox.agg_data[data_name]
                    # break to make sure we avoid getting multiple values (for lat and long on the bounds of multiple cellboxes)
                    break
            return value

        def get_geo_transform(extent, nlines, ncols):
            """
                transforms from the image coordinate space (row, column) to the georeferenced coordinate space. \n
                Returns:
                  GT : array consists of 6 items representing how GDAL would place the top left pixel on the generated Geotiff:\n
                  GT[0] x-coordinate of the upper-left corner of the upper-left pixel.\n
                  GT[1] w-e pixel resolution / pixel width.\n
                  GT[2] row rotation (typically zero).\n
                  GT[3] y-coordinate of the upper-left corner of the upper-left pixel.\n
                  GT[4] column rotation (typically zero).\n
                  GT[5] n-s pixel resolution / pixel height (negative value for a north-up image).\n

            """
            resx = (extent[2] - extent[0]) / ncols
            resy = (extent[3] - extent[1]) / nlines
            return [extent[0], resx, 0, extent[3], 0, -resy]

        def load_params(params_file):
            """
                  loads the parameters of the tif export and override the default values.\n

                  Args:
                      params_file (string): a path to a file containing a dict of the export params 
                  
                  Returns:
                      params (dict): a dict object that contains the loaded parameters

            """
            params = {"data_name": "SIC", "sampling_resolution": [
                100, 100], "projection": "4326"}  # the default values
            if (params_file != None):
                with open(params_file) as f:
                    data = f.read()
                    input_params = json.loads(data)
                if (input_params != None):
                    if ("projection" in input_params.keys()):
                        params["projection"] = input_params["projection"]
                    if ("data_name" in input_params.keys()):
                        params["data_name"] = input_params["data_name"]
                    if ("sampling_resolution" in input_params.keys()):
                        params["sampling_resolution"] = input_params["sampling_resolution"]
                    if ("colour_conf" in input_params.keys()):
                        params["colour_conf"] = input_params["colour_conf"]
            return params

        def set_colour(data, input_file, params):
            """
                  method that changes the color of the generated tif instead of using the default greyscale.
                  It defines a scale of RGB colors based on the range of data values(an example file is in unit_tests/resources/colour_conf.txt).\n

                  Args:
                        data ([float]): an array conatins the values of the 'data_name'
                        input_path(string): the path of the generated grey tif
                        params (dict): a dict that contains the export parametrs.\n

            """
            fp, color_file = tempfile.mkstemp(suffix='.txt')
            _max = np.nanmax(data)
            _min = np.nanmin(data)
            _range = _max-_min
            colors = ['0 0 139', '0 0 128', '173 216 230',
                      '255 255 255']  # default color
            with open(color_file, 'w') as f:
                for i, c in enumerate(colors[:-1]):
                    f.write(str(int(_min + (i + 1)*_range/len(colors))) +
                            ' ' + c + '\n')
                f.write(str(int(_max - _range/len(colors))) +
                        ' ' + colors[-1] + '\n')
            os.close(fp)
            if "colour_conf" in params.keys():
                color_file = params["colour_conf"]
            cmd = "gdaldem color-relief " + input_file \
                + ' ' + color_file + ' ' + input_file
            subprocess.check_call(cmd, shell=True)

        def transform_proj(path, params, default_proj):
            """
                  method that transforms the generated tif into another projection

                  Args:
                        path(string): the path of the generated tif
                        params (dict): a dict that contains the export parametrs
                        default_proj (stirng): a string represents the default projection (EPSG:4326).\n

            """
            if params["projection"] != str(default_proj):
                dest = osr.SpatialReference()
                dest.ImportFromEPSG(int(params["projection"]))
                # transform to target proj and save
                gdal.Warp(str(path),  str(path), dstSRS=dest.ExportToWkt())

        params = {}
        params = load_params(params_file)
        data_name = params["data_name"]
        DEFAULT_PROJ = 4326

        # Get image dimensions
        nlines = params["sampling_resolution"][0]
        ncols = params["sampling_resolution"][1]

        # define image extent based on mesh bounds
        extent = [self.bounds.get_long_min(), self.bounds.get_lat_min(
        ), self.bounds.get_long_max(), self.bounds.get_lat_max()]

        logging.info("Generating the tif image ...")
        samples = generate_samples()
        # create raster band and populate with sampled data of image_size (sampling_resolution)
        driver = gdal.GetDriverByName('GTiff')
        # reading the samples value
        data = []
        data = np.reshape(np.asarray([get_sample_value(
            sample) for sample in samples], dtype=np.float32), (nlines, ncols))
        # create a temp grid
        grid_data = driver.Create(
            'grid_data', ncols, nlines, 1, gdal.GDT_Float32)
        # setup geo-transform
        grid_data.SetGeoTransform(get_geo_transform(extent, nlines, ncols))
        # Write data
        srs = osr.SpatialReference()
        srs.ImportFromEPSG(DEFAULT_PROJ)
        grid_data.SetProjection(srs.ExportToWkt())
        grid_data.GetRasterBand(1).WriteArray(data)

        # Save the file
        driver.CreateCopy(path, grid_data, 0)
        transform_proj(path, params, DEFAULT_PROJ)

        set_colour(data, path, params)
        logging.info(f'Generated GeoTIFF: {path}')

    def cellboxes_to_json(self):
        """
            returns a list of dictionaries containing information about each cellbox
            in this Mesh.
            all cellboxes will include id, geometry, cx, cy, dcx, dcy

            Returns:
                cellboxes (list<dict>): a list of CellBoxes which form the Mesh.
                    CellBoxes are of the form -

                    {
                        "id": (string) ... \n
                        "geometry": (string) POLYGON(...), \n
                        "cx": (float) ..., \n
                        "cy": (float) ..., \n
                        "dcx": (float) ..., \n
                        "dcy": (float) ..., \n
                        \n
                        "value_1": (float) ..., \n
                        ..., \n
                        "value_n": (float) ... \n
                    }
        """

        cellboxes_json = []
        for cellbox in self.agg_cellboxes:

            # Get json for CellBox
            cell = cellbox.to_json()

            cellboxes_json.append(cell)
        return cellboxes_json

    def update_cellbox(self, index, values):
        """
            method that adds values to the dict of a cellbox at certain index (to be used by the vessel perf. module to add the perf. metrics to the cellbox)

            Args:
              index (int): the index of the cellbox to be updated
              values (dict): a dict contains perf. metrics names and values
        """
        if index > -1 or index < len(self.agg_cellboxes):
            self.agg_cellboxes[index].agg_data.update(values)
        else:
            raise ValueError('Invalid cellbox index')

    def save(self, path, format="JSON", format_params=None):
        """
            Saves this object to a location in local storage in a specific format. 

            Args:
                path (String): The file location the mesh will be saved to.
                format (String) (optional): The format the mesh will be saved in.
                    If not format is given, default is JSON. Supported formats are: JSON, GEOJSON, TIF
                format_params (string) (optional): a path to a file that contains a dict of format related parameters (ex. sampling_resolution, data_name, colour_conf for the tif format)\n
        """

        logging.info(f"- saving the environment mesh to {path}")
<<<<<<< HEAD
        if format.upper() == "TIF":
            self.to_tif(format_params, path)
        else:
            with open(path, 'w') as f:
                if format.upper() == "JSON":
                    logging.info(f"Saving mesh in {format} format")
                    json.dump(self.to_json(), f)
                elif format.upper() == "GEOJSON":
                    logging.info(f"Saving mesh in {format} format")
                    json.dump(self.to_geojson(), f)
                else:
                    logging.warning(f"Cannot save mesh in a {format} format")

        if isinstance(self.agg_cellboxes[0], JGridAggregatedCellBox):
            dump_path = path.replace(".json", ".dump")
            with open(dump_path, 'w') as dump_f:
                self.dump_mesh(dump_f)
=======
        with open(path, 'w') as f:
            if format.upper() == "JSON":
                logging.info(f"Saving mesh in {format} format")
                json.dump(self.to_json(), f, indent=4)
            elif format.upper() == "GEOJSON":
                logging.info(f"Saving mesh in {format} format")
                json.dump(self.to_geojson(), f, indent=4)
            else:
                logging.warning(f"Cannot save mesh in a {format} format")

            if isinstance(self.agg_cellboxes[0], JGridAggregatedCellBox):
               dump_path = path.replace (".json" , ".dump")
               with open(dump_path, 'w') as dump_f:
                    self.dump_mesh(dump_f)
>>>>>>> 0fc55d39

    def dump_mesh(self, file):
        """
            creates a string representation of this Mesh which
            is then saved to a file location specified by parameter
            'file' for use in j_grid regression testing,

        """
        mesh_dump_str = ""
        for cell_box in self.agg_cellboxes:
            if isinstance(cell_box, JGridAggregatedCellBox):
                mesh_dump_str += cell_box.mesh_dump()

        file.write(mesh_dump_str)
        file.close()<|MERGE_RESOLUTION|>--- conflicted
+++ resolved
@@ -130,13 +130,10 @@
         output["cellboxes"] = self.cellboxes_to_json()
         output['neighbour_graph'] = self.neighbour_graph.get_graph()
 
-<<<<<<< HEAD
-        return json.loads(json.dumps(output))
-
-=======
+
         return json.loads(json.dumps(output, indent=4))
     
->>>>>>> 0fc55d39
+
     def to_geojson(self):
         """
             Returns the cellboxes of this mesh converted to a geoJSON format.\n
@@ -422,7 +419,6 @@
         """
 
         logging.info(f"- saving the environment mesh to {path}")
-<<<<<<< HEAD
         if format.upper() == "TIF":
             self.to_tif(format_params, path)
         else:
@@ -440,22 +436,7 @@
             dump_path = path.replace(".json", ".dump")
             with open(dump_path, 'w') as dump_f:
                 self.dump_mesh(dump_f)
-=======
-        with open(path, 'w') as f:
-            if format.upper() == "JSON":
-                logging.info(f"Saving mesh in {format} format")
-                json.dump(self.to_json(), f, indent=4)
-            elif format.upper() == "GEOJSON":
-                logging.info(f"Saving mesh in {format} format")
-                json.dump(self.to_geojson(), f, indent=4)
-            else:
-                logging.warning(f"Cannot save mesh in a {format} format")
-
-            if isinstance(self.agg_cellboxes[0], JGridAggregatedCellBox):
-               dump_path = path.replace (".json" , ".dump")
-               with open(dump_path, 'w') as dump_f:
-                    self.dump_mesh(dump_f)
->>>>>>> 0fc55d39
+
 
     def dump_mesh(self, file):
         """
