--- conflicted
+++ resolved
@@ -13,8 +13,8 @@
 import itertools
 from pandas.core.common import SettingWithCopyWarning
 
-from polar_route.mesh_generation.environment_mesh import EnvironmentMesh
-from polar_route.mesh_generation.mesh_builder import MeshBuilder
+from meshiphi.mesh_generation.environment_mesh import EnvironmentMesh
+from meshiphi.mesh_generation.mesh_builder import MeshBuilder
 from polar_route.route import Route
 from polar_route.source_waypoint import SourceWaypoint
 from polar_route.vessel_performance.vessel_performance_modeller import VesselPerformanceModeller
@@ -23,120 +23,15 @@
 from polar_route.routing_info import RoutingInfo
 warnings.simplefilter(action="ignore", category=SettingWithCopyWarning)
 
-<<<<<<< HEAD
-from polar_route.crossing import NewtonianDistance, NewtonianCurve
-from polar_route.utils import _json_str, unit_speed
-from polar_route.mesh_generation.direction import Direction
-
-=======
 from polar_route.crossing import NewtonianDistance
 from polar_route.crossing_smoothing import Smoothing,PathValues,find_edge
+from polar_route.utils import _json_str, unit_speed
 from polar_route.config_validation.config_validator import validate_route_config
 from polar_route.config_validation.config_validator import validate_waypoints
-
-def _flattenCases(id,mesh):
-    neighbour_case = []
-    neighbour_indx = []
-    neighbours = mesh['neighbour_graph'][id]
-    for case in neighbours.keys():
-        for neighbour in neighbours[case]:
-            neighbour_case.append(int(case))
-            neighbour_indx.append(int(neighbour))
-    return neighbour_case, neighbour_indx
-
-def _initialise_dijkstra_graph(dijkstra_graph):
-    '''
-        Initialising dijkstra graph information in a standard form
-
-        Args:
-            dijkstra_graph (pd.dataframe) - Pandas dataframe of the dijkstra graph construction
-
-        Outputs:
-            dijkstra_graph_dict (dict) - Dictionary comprising dijkstra graph with keys based on cellbox id. 
-                                         Each entry is a dictionary of the cellbox environmental and dijkstra information. 
-
-
-    '''
-
-    dijkstra_graph_dict = {}
-    for idx,cell in dijkstra_graph.iterrows():
-        dijkstra_graph_dict[cell.name] = {}
-        dijkstra_graph_dict[cell.name]['id'] = cell.name
-        for key in cell.keys():
-            entry = cell[key]
-            if type(entry) == list:
-                entry = np.array(entry)
-            dijkstra_graph_dict[cell.name][key] = entry
-    return  dijkstra_graph_dict
-
-
-def _initialise_dijkstra_route(dijkstra_graph,dijkstra_route):
-    '''
-        Initialising dijkstra route info a standard path form
-
-        Args:
-            dijkstra_graph (dict) - Dictionary comprising dijkstra graph with keys based on cellbox id.
-                                    Each entry is a dictionary of the cellbox environmental and dijkstra information.
-
-            dijkstra_route (dict) - Dictionary of a GeoJSON entry for the dijkstra route
-
-        Outputs:
-            aps (list, [find_edge, ...]) - A list of adjacent cell pairs where each entry is of type find_edge including information on
-                                        .crossing, .case, .start, and .end see 'find_edge' for more information
-    '''
-
-    org_path_points = np.array(dijkstra_route['geometry']['coordinates'])
-    org_cellindices = np.array(dijkstra_route['properties']['CellIndices'])
-    org_cellcases= np.array(dijkstra_route['properties']['cases'])
-
-    # -- Generating a dataframe of the case information -- 
-    Points      = np.concatenate([org_path_points[0,:][None,:],org_path_points[1:-1:2],org_path_points[-1,:][None,:]])
-    cellIndices = np.concatenate([[org_cellindices[0]],[org_cellindices[0]],org_cellindices[1:-1:2],[org_cellindices[-1]],[org_cellindices[-1]]])
-    cellcases = np.concatenate([[org_cellcases[0]],[org_cellcases[0]],org_cellcases[1:-1:2],[org_cellcases[-1]],[org_cellcases[-1]]])
-
-    cellDijk    = [dijkstra_graph[ii] for ii in cellIndices]
-    cells  = cellDijk[1:-1]
-    cases  = cellcases[1:-1]
-    aps = []
-    for ii in range(len(cells)-1):
-        aps += [find_edge(cells[ii],cells[ii+1],cases[ii+1])]
-
-    # #-- Setting some backend information
-    start_waypoint = Points[0,:]
-    end_waypoint   = Points[-1,:]
-
-    return aps, start_waypoint,end_waypoint
-
-def _json_str(input):
-    '''
-        Load JSON object either from dict or from file
-
-        Input:
-            input (dict or string) - JSON file/dict 
-    
-        Output:
-            output (dict) - Dictionary from JSON object
-    '''
-    if type(input) is dict:
-        output = input
-    elif type(input) is str:
-        try:
-            with open(input, 'r') as f:
-                output = json.load(f)
-        except:
-            raise Exception("Unable to load '{}', please check path name".format(input))
-    return output
-
-def _pandas_dataframe_str(input):
-    if (type(input) is dict) or (type(input) is pd.core.frame.DataFrame):
-        output = input
-    elif type(input) is str:
-        try:
-            output = pd.read_csv(input)
-        except:
-            raise Exception("Unable to load '{}', please check path name".format(input))
-    return output
-
+from meshiphi.mesh_generation.direction import Direction
+
+
+# Functions for flexible waypoints, TODO update to work with refactored code
 def _mesh_boundary_polygon(mesh):
     '''
     Creates a polygon from the mesh boundary
@@ -193,7 +88,8 @@
         logging.info(f'({point.y},{point.x}) not accessible cellbox')
         logging.info(f'Adjusted to ({adjusted_point.y},{adjusted_point.x})')
         return adjusted_point
->>>>>>> e9d0222e
+
+
 class RoutePlanner:
     """
         ---
@@ -226,11 +122,7 @@
 
             Args:
 
-<<<<<<< HEAD
                 mesh_file(string): the path to the mesh json file that contains the mesh's cellboxes information and neighbourhood graph
-=======
-                mesh (dict or string of filepath): mesh based JSON containing the cellbox information and neighbourhood graph
->>>>>>> e9d0222e
 
                 config_file (string): the path to the config JSON file which defines the attributes required for the route construction. 
                     Sections required for the route construction are as follows\n
@@ -238,7 +130,6 @@
                     {\n
                         "objective_function": (string) currently either 'traveltime' or 'fuel',\n
                         "path_variables": list of (string),\n
-<<<<<<< HEAD
                         "vector_names": (list of (string),\n
                         "time_unit" (string),\n
                     }\n
@@ -250,7 +141,7 @@
         self.env_mesh = EnvironmentMesh.load_from_json (mesh_json)
         self.config = _json_str(config_file)
         self.config['unit_shipspeed'] = mesh_json['config']['vessel_info']['Unit']
-        # validate conf and mesh
+        # validate conf and mesh e.g. validate_route_config(self.config)
         mandatory_fields = ["objective_function", "path_variables" , "vector_names" , "time_unit"]
         for field in mandatory_fields: 
             if field not in self.config:
@@ -267,88 +158,7 @@
         if 'speed' not in self.env_mesh.agg_cellboxes[0].agg_data:
             raise ValueError('Vessel Speed not in the mesh information! Please run vessel performance')
         
-        #  check if objective function is in the env mesh (ex. speed)            
-=======
-                        "waypoints_path": (string),\n
-                        "source_waypoints": list of (string),\n
-                        "end_waypoints": list of (string),\n
-                        "vector_names": list of (string),\n
-                        "zero_currents": (boolean),\n
-                        "variable_speed" (boolean),\n
-                        "time_unit" (string),\n
-                        "early_stopping_criterion" (boolean),\n
-                        "save_dijkstra_graphs": (boolean),\n
-                        "smooth_path":{\n
-                            "max_iteration_number":(int),\n
-                            "minimum_difference":(float),\n
-                         }\n
-                    }\n
-
-                cost_func (func): Crossing point cost function for Dijkstra Path creation. For development purposes only!
-        """
-        validate_route_config(config)
-        validate_waypoints(waypoints)
-        # Load in the current cell structure & Optimisation Info̦
-        self.mesh             = _json_str(mesh)
-        self.config           = _json_str(config)
-        waypoints_df          = _pandas_dataframe_str(waypoints)
-
-        mesh_boundary = _mesh_boundary_polygon(self.mesh)
-        # Move waypoint to closest accessible cellbox if it isn't in one already
-        for idx, row in waypoints_df.iterrows():
-            point = Point([row['Long'], row['Lat']])
-            # Only allow waypoints within an existing mesh
-            assert(point.within(mesh_boundary)), \
-                f"Waypoint {row['Name']} outside of mesh boundary! {point}"
-            adjusted_point = _adjust_waypoints(point, self.mesh['cellboxes'])
-            
-            waypoints_df['Long'][idx] = adjusted_point.x
-            waypoints_df['Lat'][idx] = adjusted_point.y
-        
-        source_waypoints_df   = waypoints_df[waypoints_df['Source'] == "X"]
-        des_waypoints_df      = waypoints_df[waypoints_df['Destination'] == "X"]
-
-        self.source_waypoints = list(source_waypoints_df['Name'])
-        self.end_waypoints    = list(des_waypoints_df['Name'])
-
-        # Case indices
-        self.indx_type = np.array([1, 2, 3, 4, -1, -2, -3, -4])
-
-        # Creating a blank path construct
-        self.paths          = None
-        self.smoothed_paths = None
-        self.dijkstra_info = {}
-
-        # ====== Loading Mesh & Neighbour Graph ======
-        # Formatting the Mesh and Neighbour Graph to the right form
-        self.neighbour_graph = pd.DataFrame(self.mesh['cellboxes']).set_index('id')
-        self.neighbour_graph['geometry'] = self.neighbour_graph['geometry'].apply(wkt.loads)
-        self.neighbour_graph = gpd.GeoDataFrame(self.neighbour_graph, crs='EPSG:4326', geometry='geometry')
-
-        # Removing any point not in accessible positions
-        self.neighbour_graph = self.neighbour_graph.loc[list(self.mesh['neighbour_graph'].keys())]
-
-        # Using neighbour graph to determine neighbour indices and cases
-        self.neighbour_graph['case'], self.neighbour_graph['neighbourIndex'] = zip(*self.neighbour_graph.apply(lambda row: _flattenCases(row.name, self.mesh), axis=1))
-
-        self.neighbour_graph.index = self.neighbour_graph.index.astype(int)
-
-        # Renaming the vector columns
-        self.neighbour_graph = self.neighbour_graph.rename(columns={self.config['vector_names'][0]: "Vector_x", 
-                                                                    self.config['vector_names'][1]: "Vector_y"})
-
-        # ====== Speed Function Checking ======
-        # Checking if Speed defined in file
-        if 'speed' not in self.neighbour_graph:
-            raise Exception('Vessel Speed not in the mesh information ! Please run vessel performance')
-        
-        # ======= Sea-Ice Concentration ======
-        if 'SIC' not in self.neighbour_graph:
-            self.neighbour_graph['SIC'] = 0.0
-
-        # ====== Objective Function Information ======
-        #  Checking if objective function is in the dijkstra            
->>>>>>> e9d0222e
+        #  check if objective function is in the env mesh (ex. speed)
         if self.config['objective_function'] != 'traveltime':
             if self.config['objective_function'] not in self.env_mesh.agg_cellboxes[0].agg_data:
                 raise ValueError("Objective Function '{}' requires  the mesh cellboxex to have '{}' in the aggregated data".format(self.config['objective_function'], self.config['objective_function']))
@@ -356,147 +166,12 @@
         self.cellboxes_lookup = {str(self.env_mesh.agg_cellboxes[i].get_id()): self.env_mesh.agg_cellboxes[i] for i in range (len(self.env_mesh.agg_cellboxes))}
         # ====== Defining the cost function ======
         self.cost_func       = cost_func
-<<<<<<< HEAD
-       # Case indices
+        # Case indices
         self.src_wps = []
-=======
-
-        # ====== Outlining some constant values ======
-        self.unit_time       = self.config['time_unit']
-        self.zero_currents   = self.config['zero_currents']
-        self.variable_speed  = self.config['variable_speed']
-        if type(self.variable_speed) == float:
-            logging.info(' Defining a constant speed map = {}'.format(self.variable_speed))
-            self.neighbour_graph['speed'] = self.variable_speed
-            cbxs = pd.DataFrame(self.mesh['cellboxes'])
-            cbxs['speed'] = self.variable_speed
-            self.mesh['cellboxes'] = cbxs.to_dict('records')
-
-        # ====== Waypoints ======
-        self.mesh['waypoints'] = waypoints_df
-        # Initialising Waypoints positions and cell index
-        wpts = self.mesh['waypoints']
-        wpts['index'] = np.nan
-        for idx,wpt in wpts.iterrows():
-            indices = self.neighbour_graph[self.neighbour_graph['geometry'].contains(Point(wpt[['Long','Lat']]))].index
-            # Waypoint is not within a mesh cell, but could still be on the edge of one. So perturbing the position slightly to the north-east and checking again. 
-            #If this is not the case then the waypoint is not within the navigable domain and will continue
-            if len(indices) == 0:
-                try:
-                    indices = mesh[(mesh['geometry'].contains(Point(wpt[['Long','Lat']]+1e-5)))].index
-                except:
-                    continue
-            if len(indices) == 0:
-                continue
-            if len(indices) > 1:
-                raise Exception('Waypoint lies in multiple cell boxes. Please check mesh ! ')
-            else:
-                wpts['index'].loc[idx] = int(indices[0])
-
-        self.mesh['waypoints'] = wpts[~wpts['index'].isnull()]
-        self.mesh['waypoints']['index'] = self.mesh['waypoints']['index'].astype(int)
-        self.mesh['waypoints'] =  self.mesh['waypoints'].to_json()
-
-        # ==== Printing Configuration and Information
-        self.mesh['waypoints'] =  pd.read_json(self.mesh['waypoints'])
-
-        # # ===== Running the route planner for the given information
-        # if ("dijkstra_only" in self.config) and self.config['dijkstra_only']:
-        #     self.compute_routes()
-        # else:
-        #     self.compute_routes()
-        #     self.compute_smoothed_routes()
-
-
-        # # === Saving file to output or saving it to variable output
-        # output = self.to_json()
-        # if ('output' in self.config) and (type(self.config['output']) == str):
-        #     with open(self.config['output'], 'w') as f:
-        #         json.dump(output,f)
-        # else:
-        #     self.output = output
-
-
-
-    def to_json(self):
-        '''
-            Outputting the information in JSON format
-        '''
-        mesh = copy.copy(self.mesh)
-        mesh['waypoints'] = mesh['waypoints'].to_dict()
-        output_json = json.loads(json.dumps(mesh))
-        del mesh
-        return output_json
-    
-    def to_charttracker_csv(self, route_name='PolarRoutePath'):
-        '''
-            Outputting route to chart tracker csv file
-        '''
-        def dd_to_dmm(dd, axis):    
-            '''
-            Converts decimal degrees to dmm formatted string
-            '''
-            if dd >= 0:
-                degs, mins = divmod(dd,1)
-                cardinal_dir = 'E' if axis == 'long' else 'N'
-            else:
-                degs, mins = divmod(-dd, 1)
-                cardinal_dir = 'W' if axis == 'long' else 'S'
-            return f"{int(degs)}-{60*mins:.3f}'{cardinal_dir}"
-        
-        def get_bearing(lat1, long1, lat2, long2):
-            '''
-            Calculates bearing of travel from lat/long pairs
-            '''
-            dlon = long2-long1
-            x = np.cos(np.radians(lat2)) * np.sin(np.radians(dlon))
-            y = np.cos(np.radians(lat1)) * np.sin(np.radians(lat2)) - \
-                np.sin(np.radians(lat1)) * np.cos(np.radians(lat2)) * np.cos(np.radians(dlon))
-            bearing = np.arctan2(x,y)
-            return np.degrees(bearing)
-        
-        # For each path, generate a csv string and add to list
-        path_csvs = []
-        for path_num, path in enumerate(self.smoothed_paths['features']):
-            header = f"Route Name:,{route_name}_{path_num}\n" + \
-                      "Way Point,Position,,Radius,Reach,ROT,XTD,SPD,RL/GC,Leg,Disance(NM),,ETA\n" + \
-                      "ID,LAT,LON,,,,,,,,To WPT,TOTAL\n"
-            # Turn coords into DMM format
-            coords = np.array(path['geometry']['coordinates'])
-            long = [dd_to_dmm(long, 'long') for long in coords[:,0]]
-            lat = [dd_to_dmm(lat, 'lat') for lat in coords[:,1]]
-            # Distance column
-            cumulative_distance = np.array(path['properties']['distance']) * 0.000539957 # In nautical miles  
-            distance = np.diff(cumulative_distance)
-            # Waypoint names
-            wps = [f'WP{i}' for i in range(len(cumulative_distance))]
-            leg = get_bearing(coords[:,1][:-1], coords[:,0][:-1],
-                            coords[:,1][1:], coords[:,0][1:])%360
-            eta = path['properties']['traveltime']
-            # Construct table with information
-            path_df = pd.DataFrame({'ID':wps,
-                                      'LAT':lat,
-                                      'LON':long,
-                                      'Radius':'',
-                                      'Reach':'',
-                                      'ROT':'',
-                                      'XTD':'',
-                                      'SPD':'',
-                                      'RL/GC':'RL',
-                                      'Leg':np.concatenate((leg, [np.nan])),
-                                      'To WPT':np.concatenate(([np.nan],distance)),
-                                      'TOTAL': cumulative_distance})
-            # Combine to one string and add to list of strs
-            csv_str = header + path_df.to_csv()
-            path_csvs += [csv_str]
-        # Return list of csv strings with each smoothed path
-        return path_csvs
->>>>>>> e9d0222e
 
     def _dijkstra_paths(self, start_waypoints, end_waypoints):
         """
             Hidden function. Given internal variables and start and end waypoints this function
-<<<<<<< HEAD
             returns a list of routes
 
             Args:
@@ -546,162 +221,6 @@
 
 
     def _dijkstra(self, wp , end_wps):
-=======
-            returns a GEOJSON formatted path dict object
-
-            INPUTS:
-                start_waypoints: Start waypoint names (list)
-                end_waypoints: End waypoint names (list)
-        """
-
-        geojson = dict()
-        geojson['type'] = "FeatureCollection"
-
-        paths = []
-        wpts_s = self.mesh['waypoints'][self.mesh['waypoints']['Name'].isin(start_waypoints)]
-        wpts_e = self.mesh['waypoints'][self.mesh['waypoints']['Name'].isin(end_waypoints)]
-
-
-        for _, wpt_a in wpts_s.iterrows():
-            wpt_a_name  = wpt_a['Name']
-            wpt_a_index = int(wpt_a['index'])
-            wpt_a_loc   = [[wpt_a['Long'],wpt_a['Lat']]]
-            for _, wpt_b in wpts_e.iterrows():
-                wpt_b_name  = wpt_b['Name']
-                wpt_b_index = int(wpt_b['index'])
-                wpt_b_loc   = [[wpt_b['Long'],wpt_b['Lat']]]
-                if not wpt_a_name == wpt_b_name:
-                    try:
-                        graph = self.dijkstra_info[wpt_a_name]
-                        path = dict()
-                        path['type'] = "Feature"
-                        path['geometry'] = {}
-                        path['geometry']['type'] = "LineString"
-                        path_points = (np.array(wpt_a_loc+list(np.array(graph['pathPoints'].loc[wpt_b_index])[:-1, :])+wpt_b_loc))
-                        path['geometry']['coordinates'] = path_points.tolist()
-
-                        path['properties'] = {}
-                        path['properties']['name'] = 'Route Path - {} to {}'.format(wpt_a_name, wpt_b_name)
-                        path['properties']['from'] = '{}'.format(wpt_a_name)
-                        path['properties']['to'] = '{}'.format(wpt_b_name)
-
-                        cellIndices  = np.array(graph['pathIndex'].loc[wpt_b_index])
-                        path_indices = np.array([cellIndices[0]] + list(np.repeat(cellIndices[1:-1], 2)) + [cellIndices[-1]])
-                        path['properties']['CellIndices'] = path_indices.tolist()
-
-                        cases = []
-
-                        # Determine cases for cell pairs along the path
-                        for idx in range(len(cellIndices) -1):
-                            cellStart = graph.loc[cellIndices[idx]]
-                            cellEnd = graph.loc[cellIndices[idx+1]]
-                            case = cellStart['case'][np.where(np.array(cellStart['neighbourIndex']) == cellEnd.name)[0][0]]
-                            cases+=[case]
-
-                        start_case = cases[0]
-                        end_case = cases[-1]
-
-                        # Full list of cases for each leg (centre to crossing point and crossing point to centre)
-                        path_cases = list(np.repeat(cases, 2))
-
-                        # Applying in-cell correction for travel-time
-                        cost_func    = self.cost_func(source_graph=self.dijkstra_info[wpt_a_name].loc[path_indices[0]],
-                                                      neighbour_graph=self.dijkstra_info[wpt_a_name].loc[path_indices[0]],
-                                                      unit_shipspeed='km/hr', unit_time=self.unit_time, zerocurrents=self.zero_currents,
-                                                      case=start_case)
-                        tt_start = cost_func.waypoint_correction(path_points[0, :], path_points[1, :])
-                        cost_func    = self.cost_func(source_graph=self.dijkstra_info[wpt_a_name].loc[path_indices[-1]],
-                                                      neighbour_graph=self.dijkstra_info[wpt_a_name].loc[path_indices[0]],
-                                                      unit_shipspeed='km/hr', unit_time=self.unit_time, zerocurrents=self.zero_currents,
-                                                      case=end_case)
-
-                        tt_end = cost_func.waypoint_correction(path_points[-1, :], path_points[-2, :])
-                        path['properties']['traveltime']     = np.array(graph['path_traveltime'].loc[wpt_b_index])
-                        path['properties']['traveltime']     = (path['properties']['traveltime'] - path['properties']['traveltime'][0]) + tt_start
-                        path['properties']['traveltime'][-1] = (path['properties']['traveltime'][-2] + tt_end)
-                        path['properties']['cases'] = [int(p) for p in path_cases]
-
-                        for vrbl in self.config['path_variables']:
-                            if vrbl == 'traveltime':
-                                continue
-                            traveltime_diff = np.r_[path['properties']['traveltime'][0], np.diff(path['properties']['traveltime'])]
-                            variable_vals = graph.loc[path_indices, '{}'.format(vrbl)]
-                            case_vals = pd.Series(data=[v[np.where(self.indx_type==path_cases[i])[0][0]] for i, v in enumerate(variable_vals)],
-                                                  index=variable_vals.index)
-                            variable_diff = traveltime_diff*case_vals
-                            path['properties'][vrbl] = np.cumsum(variable_diff.to_numpy()).tolist()
-                            path['properties']['total_'+vrbl] = path['properties'][vrbl][-1]
-                        path['properties']['traveltime'] = path['properties']['traveltime'].tolist()
-                        path['properties']['total_traveltime'] = path['properties']['traveltime'][-1]
-                        paths.append(path)
-
-                    except:
-                        logging.warning('{} to {} - Failed to construct path direct in the dijkstra information'.format(wpt_a_name,wpt_b_name))
-
-        geojson['features'] = paths
-        return geojson
-
-
-
-    def _objective_value(self, variable, source_graph, neighbour_graph, traveltime, case):
-        """
-            Hidden variable. Returns the objective value between two cellboxes.
-        """
-        if variable == 'traveltime':
-            objs = np.array([source_graph['shortest_traveltime'] + traveltime[0],source_graph['shortest_traveltime'] + np.sum(traveltime)])
-            return objs
-        else:
-            if type(source_graph['{}'.format(variable)]) == list and len(source_graph['{}'.format(variable)]) != 1:
-                idx = np.where(self.indx_type==case)[0][0]
-                objs = np.array([source_graph['shortest_{}'.format(variable)] + traveltime[0]*source_graph['{}'.format(variable)][idx],source_graph['shortest_{}'.format(variable)] + traveltime[0]*source_graph['{}'.format(variable)][idx] + traveltime[1]*neighbour_graph['{}'.format(variable)][idx]])
-                return objs
-            else:
-                objs = np.array([source_graph['shortest_{}'.format(variable)] + traveltime[0]*source_graph['{}'.format(variable)], source_graph['shortest_{}'.format(variable)] + traveltime[0]*source_graph['{}'.format(variable)] + traveltime[1]*neighbour_graph['{}'.format(variable)]])
-                return objs
-
-    def _neighbour_cost(self, wpt_name, minimum_objective_index):
-        """
-            Determines the neighbour cost from a source cellbox to all of its neighbours.
-            These are then used to update the edge values in the dijkstra graph.
-        """
-        # Determining the nearest neighbour index for the cell
-        source_graph   = self.dijkstra_info[wpt_name].loc[minimum_objective_index]
-        # Reset these arrays to empty so no duplicates are produced
-        source_graph['neighbourTravelLegs'] = []
-        source_graph['neighbourCrossingPoints'] = []
-
-        # Looping over idx
-        for idx in range(len(source_graph['case'])):
-            indx = source_graph['neighbourIndex'][idx]
-
-            neighbour_graph = self.dijkstra_info[wpt_name].loc[indx]
-            case = source_graph['case'][idx]
-
-            # Applying Newton curve to determine crossing point
-            cost_func    = self.cost_func(source_graph=source_graph, neighbour_graph=neighbour_graph, case=case,
-                                          unit_shipspeed='km/hr', unit_time=self.unit_time,
-                                          zerocurrents=self.zero_currents)
-            # Updating the Dijkstra graph with the new information
-            traveltime, crossing_points,cell_points,case = cost_func.value()
-
-            source_graph['neighbourTravelLegs'].append(traveltime)
-            source_graph['neighbourCrossingPoints'].append(np.array(crossing_points))
-
-            # Using neighbourhood cost determine objective function value
-            value = self._objective_value(self.config['objective_function'], source_graph,neighbour_graph, traveltime, case)
-            if value[1] < neighbour_graph['shortest_{}'.format(self.config['objective_function'])]:
-                for vrbl in self.config['path_variables']:
-                    value = self._objective_value(vrbl, source_graph, neighbour_graph,traveltime, case)
-                    neighbour_graph['shortest_{}'.format(vrbl)] = value[1]
-                    neighbour_graph['path_{}'.format(vrbl)]   = source_graph['path_{}'.format(vrbl)] + list(value)
-                neighbour_graph['pathIndex']  = source_graph['pathIndex']  + [indx]
-                neighbour_graph['pathPoints'] = source_graph['pathPoints'] + [list(crossing_points)] + [list(cell_points)]
-                self.dijkstra_info[wpt_name].loc[indx] = neighbour_graph
-
-        self.dijkstra_info[wpt_name].loc[minimum_objective_index] = source_graph
-
-    def _dijkstra(self, wpt_name):
->>>>>>> e9d0222e
         """
             Runs dijkstra across the whole of the domain.cellboxes_lookup
             Args:
@@ -773,6 +292,7 @@
         """
 
         src_wps, end_wps =  self._load_waypoints(waypoints)
+        # Waypoint validation, TODO: consider replacing with validate_waypoints in future?
         src_wps = self._validate_wps(src_wps)
         end_wps =  self._validate_wps(end_wps)
         src_wps = [self.get_source_wp(wp, end_wps) for wp in src_wps]   # creating SourceWaypoint objects
@@ -789,16 +309,9 @@
 
         print (">>> dijkstra done ...")
         # Using Dijkstra Graph compute path and meta information to all end_waypoints
-<<<<<<< HEAD
         return self._dijkstra_paths(src_wps, end_wps)  # returning the constructed routes
     
     def _validate_wps (self , wps):
-=======
-        self.paths = self._dijkstra_paths(self.source_waypoints, self.end_waypoints)
-        self.mesh['paths'] = self.paths
-
-    def compute_smoothed_routes(self,blocked_metric='SIC',debugging=False):
->>>>>>> e9d0222e
         """
                 Determines if the provided waypoint list contains valid (both lie within the bounds of the env mesh).
                 Args:
@@ -807,7 +320,6 @@
                    Wps (list<Waypoint>): list of waypoint object that encapsulates lat and long information after removing the invalid waypoints
         
         """
-<<<<<<< HEAD
         def select_cellbox (ids):
             '''
             In case a WP lies on the border of 2 cellboxes,  this method applies the selection criteria between the cellboxes (the current cirteria is to select the north east cellbox)
@@ -898,86 +410,4 @@
     # #   route_planner._validate_wps (dest)
     #   routes = route_planner.compute_routes (vessel_mesh['waypoints'])
       routes = route_planner.compute_routes (wp_file)
-      print (routes[0].to_json())
-=======
-        # ====== Routes info =======
-        if len(self.paths['features']) == 0:
-            raise Exception('Paths not constructed as there were no dijkstra paths created')
-        routes = copy.deepcopy(self.paths)['features']  
-
-
-        # ====== Determining route info ======
-        if 'smoothing_max_iterations' in self.config:
-            max_iterations = self.config['smoothing_max_iterations']
-        else:
-            max_iterations = 2000
-        if 'smoothing_blocked_sic' in self.config:
-            blocked_sic = self.config['smoothing_blocked_sic']
-        else:
-            blocked_sic = 10.0
-        if 'smoothing_merge_separation' in self.config:
-            merge_separation = self.config['smoothing_merge_separation']
-        else:
-            merge_separation = 1e-3
-        if 'smoothing_converged_sep' in self.config:
-            converged_sep = self.config['smoothing_converged_sep']
-        else:
-            converged_sep = 1e-3
-
-        logging.info('========= Determining Smoothed Paths ===========\n')
-        geojson = {}
-        SmoothedPaths = []
-        for route in routes:
-            logging.info('---Smoothing {}'.format(route['properties']['name']))
-            dijkstra_graph = self.dijkstra_info[route['properties']['from']]
-            self.initialise_dijkstra_graph = _initialise_dijkstra_graph(dijkstra_graph)
-            self.route = route
-            self.adjacent_pairs,self.start_waypoint,self.end_waypoint = _initialise_dijkstra_route(self.initialise_dijkstra_graph,self.route)
-
-            sf = Smoothing(self.initialise_dijkstra_graph,
-                           self.adjacent_pairs,
-                           self.start_waypoint,self.end_waypoint,
-                           blocked_metric=blocked_metric,
-                           max_iterations=max_iterations,
-                           blocked_sic = blocked_sic,
-                           merge_separation=merge_separation,
-                           converged_sep=converged_sep)
-            self.sf = sf
-            self.sf.forward()
-
-            
-            # ------ Smooth Path Values -----
-            # Given a smoothed route path now determine the along path parameters.
-            pv             = PathValues()
-            path_info      = pv.objective_function(sf.aps,sf.start_waypoint,sf.end_waypoint)
-            variables      = path_info['variables']
-            TravelTimeLegs = variables['traveltime']['path_values']
-            DistanceLegs   = variables['distance']['path_values'] 
-            pathIndex      = variables['cell_index']['path_values'] 
-            FuelLegs       = variables['fuel']['path_values'] 
-            SpeedLegs      = variables['speed']['path_values'] 
-
-
-
-            # ------ Saving Output in a standard form to be saved ------
-            SmoothedPath ={}
-            SmoothedPath['type'] = 'Feature'
-            SmoothedPath['geometry'] = {}
-            SmoothedPath['geometry']['type'] = "LineString"
-            SmoothedPath['geometry']['coordinates'] = path_info['path'].tolist()            
-            SmoothedPath['properties'] = {}
-            SmoothedPath['properties']['from']       = route['properties']['from']
-            SmoothedPath['properties']['to']         = route['properties']['to']
-            SmoothedPath['properties']['traveltime'] = list(TravelTimeLegs)
-            SmoothedPath['properties']['total_traveltime'] = SmoothedPath['properties']['traveltime'][-1]
-            SmoothedPath['properties']['fuel']       = list(FuelLegs)
-            SmoothedPath['properties']['total_fuel'] = SmoothedPath['properties']['fuel'][-1]
-            SmoothedPath['properties']['distance']   = list(DistanceLegs)
-            SmoothedPath['properties']['speed']      = list(SpeedLegs)
-            SmoothedPaths += [SmoothedPath]
-
-        geojson['type'] = "FeatureCollection"
-        geojson['features'] = SmoothedPaths
-        self.smoothed_paths = geojson
-        self.mesh['paths'] = self.smoothed_paths
->>>>>>> e9d0222e
+      print (routes[0].to_json())