'''
    This section of the codebase is used for construction of route paths using the 
    environmental mesh between a series of user defined waypoints
'''

import copy, json, ast, warnings
import numpy as np
import pandas as pd
from tqdm import tqdm
from shapely import wkt
from shapely.geometry.polygon import Point
import geopandas as gpd

from pandas.core.common import SettingWithCopyWarning
warnings.simplefilter(action="ignore", category=SettingWithCopyWarning)

from polar_route.crossing import NewtonianDistance, NewtonianCurve


def _flattenCases(id,mesh):
    neighbour_case = []
    neighbour_indx = []
    neighbours = mesh['neighbour_graph'][id]
    for case in neighbours.keys():
        for neighbour in neighbours[case]:
            neighbour_case.append(int(case))
            neighbour_indx.append(int(neighbour))
    return neighbour_case, neighbour_indx


class RoutePlanner:
    """
        ---

        RoutePlanner optimises the route paths between a series of waypoints. 
        The routes are constructed in a two stage process:

        compute_routes: uses a mesh based Dijkstra method to determine the optimal routes 
                        between a series of waypoint.

        compute_smoothed_routes: smooths the compute_routes using information from the environmental mesh
                                to determine mesh independent optimal route paths


        ---

        Attributes:
            waypoints (dict): A dictionary of the waypoints supplied by the user in the region
                of interest. The waypoints are of the form:

               {\n
                    "Name":{\n
                        '0':"Falklands",\n
                        '1':"Rothera",\n
                        ...\n
                    },\n
                    "Lat":{\n
                        '0':-52.6347222222,
                        '1':-75.26722,\n
                        ...\n
                    },\n
                    "Long":{\n
                        ...\n
                    },\n
                    "index":{\n
                        ...\n
                    }\n
               }



            paths (geojson): A GeoJSON of all paths constructed. The paths are in the form:

                {\n
                    'types':'FeatureCollection',\n
                    "features":{[\n
                        'type':'feature',\n
                        'geometry':{\n
                            'type': 'LineString',

                            'coordinates': [[-27.21694, -75.26722],\n
                                            [-27.5, -75.07960297382266],\n
                                            [-27.619238882768894, -75.0],\n
                                            ...]\n
                        },
                        'properties':{\n
                            'from': 'Halley',\n
                            'to': 'Rothera',\n
                            'traveltime': [0.0,\n
                                        0.03531938671648596,\n
                                        0.050310986633880575,\n
                                        ...],\n
                            'fuel': [0.0,\n
                                    0.9648858923588642,\n
                                    1.3745886107069096,\n
                                    ...],\n
                            'times': ['2017-01-01 00:00:00',
                                    '2017-01-01 00:50:51.595036800',
                                    '2017-01-01 01:12:26.869276800',
                                    ...]\n
                        }\n
                    ]}\n
                }\n

        ---

    """

    def __init__(self, mesh, cost_func=NewtonianDistance, verbose=False):

        """
            Constructs the routes from information given in the config file.

            Args:
                config (dict): config file which defines the attributes required for the route construction. 
                    Sections required for the route construction are as follows\n
                    \n
                    {\n
                        "config": {...\n
                            "Route_Info":{\n
                                    "objective_function": (string) currently either 'traveltime' or 'fuel',\n
                                    "path_variables": list of (string),\n
                                    "waypoints_path": (string),\n
                                    "source_waypoints": list of (string),\n
                                    "end_waypoints": list of (string),\n
                                    "vector_names": (list of (string),\n
                                    "zero_currents": (boolean),\n
                                    "variable_speed" (boolean),\n
                                    "time_unit" (string),\n
                                    "early_stopping_criterion" (boolean),\n
                                    "save_dijkstra_graphs": (boolean),\n
                                    "smooth_path":{\n
                                        "max_iteration_number":(int),\n
                                        "minimum_difference":(float),\n
                                    }\n
                                },\n
                        }\n
                    }\n

                cost_func (func): Crossing point cost function for Dijkstra Path creation. For development purposes only !
                verbose (bool): True if print information for route path construction.
        """

        # Load in the current cell structure & Optimisation Info̦
        # self.mesh    = copy.copy(mesh)
        self.mesh = mesh
        self.config  = self.mesh['config']
        self.source_waypoints = self.config['Route_Info']['source_waypoints']
        self.end_waypoints    = self.config['Route_Info']['end_waypoints']

        # Creating a blank path construct
        self.paths          = None
        self.smoothed_paths = None
        self.dijkstra_info = {}

        self.verbose = verbose

        # ====== Loading Mesh & Neighbour Graph ======
        # Formatting the Mesh and Neighbour Graph to the right form
        self.neighbour_graph = pd.DataFrame(self.mesh['cellboxes']).set_index('id')
        self.neighbour_graph['geometry'] = self.neighbour_graph['geometry'].apply(wkt.loads)
        self.neighbour_graph = gpd.GeoDataFrame(self.neighbour_graph, crs='EPSG:4326', geometry='geometry')
        self.neighbour_graph = self.neighbour_graph.loc[list(self.mesh['neighbour_graph'].keys())]

        # Using neighbour graph to determine neighbour indices and cases
        self.neighbour_graph['case'], self.neighbour_graph['neighbourIndex'] = zip(*self.neighbour_graph.apply(lambda row: _flattenCases(row.name, self.mesh), axis=1))

        self.neighbour_graph.index = self.neighbour_graph.index.astype(int)

        # Renaming the vector columns
        self.neighbour_graph = self.neighbour_graph.rename(columns={self.config['Route_Info']['vector_names'][0]: "Vector_x", 
                                                                    self.config['Route_Info']['vector_names'][1]: "Vector_y"})

        # ====== Speed Function Checking ======
        # Checking if Speed defined in file
        if 'Speed' not in self.neighbour_graph:
            self.neighbour_graph['Speed'] = self.config["Vessel"]["Speed"]

        # ====== Objective Function Information ======
        #  Checking if objective function is in the cellgrid            
        if self.config['Route_Info']['objective_function'] != 'traveltime':
            if self.config['Route_Info']['objective_function'] not in self.neighbour_graph:
                raise Exception("Objective Function require '{}' column in mesh dataframe".format(self.config['Route_Info']['objective_function']))

        # ===== Dijkstra Graph =====
        # Adding the required columns needed for the dijkstra graph
        self.neighbour_graph['positionLocked']          = False
        for vrbl in self.config['Route_Info']['path_variables']:
            self.neighbour_graph['shortest_{}'.format(vrbl)]    = np.inf
        self.neighbour_graph['neighbourTravelLegs']     = [list() for x in range(len(self.neighbour_graph.index))]
        self.neighbour_graph['neighbourCrossingPoints'] = [list() for x in range(len(self.neighbour_graph.index))]
        self.neighbour_graph['pathIndex']               = [list() for x in range(len(self.neighbour_graph.index))]
        for vrbl in self.config['Route_Info']['path_variables']:
            self.neighbour_graph['path_{}'.format(vrbl)] = [list() for x in range(len(self.neighbour_graph.index))]
        self.neighbour_graph['pathPoints']               = [list() for x in range(len(self.neighbour_graph.index))]

        # ====== Defining the cost function ======
        self.cost_func       = cost_func

        # ====== Outlining some constant values ======
        self.unit_shipspeed = self.config['Vessel']['Unit']
        self.unit_time      = self.config['Route_Info']['time_unit']
        self.zero_currents  = self.config['Route_Info']['zero_currents']
        self.variable_speed  =self.config['Route_Info']['variable_speed']

        if not self.variable_speed:
            self.neighbour_graph['Speed'] = self.config["Vessel"]["Speed"]

        # ====== Waypoints ======
        self.mesh['waypoints'] = pd.read_csv(self.config['Route_Info']['waypoints_path'])

        # Dropping waypoints outside domain
        self.mesh['waypoints'] = self.mesh['waypoints'][\
                                                              (self.mesh['waypoints']['Long'] >= self.config['Mesh_info']['Region']['longMin']) &\
                                                              (self.mesh['waypoints']['Long'] <=  self.config['Mesh_info']['Region']['longMax']) &\
                                                              (self.mesh['waypoints']['Lat'] <=  self.config['Mesh_info']['Region']['latMax']) &\
                                                              (self.mesh['waypoints']['Lat'] >=  self.config['Mesh_info']['Region']['latMin'])] 

        # # Initialising Waypoints positions and cell index
        wpts = self.mesh['waypoints']
        wpts['index'] = np.nan
        for idx,wpt in wpts.iterrows():
            indices = self.neighbour_graph[self.neighbour_graph['geometry'].contains(Point(wpt[['Long','Lat']]))].index
            if len(indices) > 1:
                raise Exception('Wapoint lies in multiple cell boxes. Please check mesh ! ')
            elif len(indices) == 0:
                continue
            else:
                wpts['index'].loc[idx] = int(indices[0])
        self.mesh['waypoints'] = wpts[~wpts['index'].isnull()]
        self.mesh['waypoints']['index'] = self.mesh['waypoints']['index'].astype(int)
        self.mesh['waypoints'] =  self.mesh['waypoints'].to_json()

        # ==== Printing Configuration and Information
<<<<<<< HEAD
        self.mesh['waypoints'] =  pd.read_json(self.mesh['waypoints'])


    def to_json(self):
        '''
            Outputing the information in JSON format
        '''
        mesh = copy.copy(self.mesh)
        mesh['waypoints'] = mesh['waypoints'].to_dict()
        output_json = json.loads(json.dumps(mesh))
        del mesh
        return output_json
=======

        if self.verbose:
            print('================================================')
            print('================================================')
            print('============= CONFIG INFORMATION  ============')
            print('================================================')
            print('================================================')
            print(' ---- Processing for Objective Function = {} ----'.format(self.config['Route_Info']['objective_function']))
            print(json.dumps(self.config, indent=4, sort_keys=True))

        self.mesh['waypoints'] = pd.read_json(self.mesh['waypoints'])

    def to_json(self):
        """
            Outputting the information in JSON format
        """

        self.mesh['waypoints'] = self.mesh['waypoints'].to_dict()
        return json.loads(json.dumps(self.mesh))
>>>>>>> 85226172

    def _dijkstra_paths(self, start_waypoints, end_waypoints):
        """
            FILL
        """

        geojson = dict()
        geojson['type'] = "FeatureCollection"

        paths = []
        wpts_s = self.mesh['waypoints'][self.mesh['waypoints']['Name'].isin(start_waypoints)]
        wpts_e = self.mesh['waypoints'][self.mesh['waypoints']['Name'].isin(end_waypoints)]
        for _, wpt_a in wpts_s.iterrows():
            wpt_a_name  = wpt_a['Name']
            wpt_a_index = int(wpt_a['index'])
            wpt_a_loc   = [[wpt_a['Long'],wpt_a['Lat']]]
            for _, wpt_b in wpts_e.iterrows():
                wpt_b_name  = wpt_b['Name']
                wpt_b_index = int(wpt_b['index'])
                wpt_b_loc   = [[wpt_b['Long'],wpt_b['Lat']]]
                if not wpt_a_name == wpt_b_name:
                    try:
                        graph = self.dijkstra_info[wpt_a_name]
                        path = dict()
                        path['type'] = "Feature"
                        path['geometry'] = {}
                        path['geometry']['type'] = "LineString"
                        path_points = (np.array(wpt_a_loc+list(np.array(graph['pathPoints'].loc[wpt_b_index])[:-1, :])+wpt_b_loc))
                        path['geometry']['coordinates'] = path_points.tolist()

                        path['properties'] = {}
                        path['properties']['name'] = 'Route Path - {} to {}'.format(wpt_a_name, wpt_b_name)
                        path['properties']['from'] = '{}'.format(wpt_a_name)
                        path['properties']['to'] = '{}'.format(wpt_b_name)

                        cellIndices  = np.array(graph['pathIndex'].loc[wpt_b_index])
                        path_indices = np.array([cellIndices[0]] + list(np.repeat(cellIndices[1:-1], 2)) + [cellIndices[-1]])
                        path['properties']['CellIndices'] = path_indices.tolist()

                        # Applying in-cell correction for travel-time
                        cost_func    = self.cost_func(source_graph=self.dijkstra_info[wpt_a_name].loc[path_indices[0]],
                                                      neighbour_graph=self.dijkstra_info[wpt_a_name].loc[path_indices[0]],
                                                      unit_shipspeed='km/hr', unit_time=self.unit_time, zerocurrents=self.zero_currents)
                        tt_start = cost_func.waypoint_correction(path_points[0, :], path_points[1, :])
                        cost_func    = self.cost_func(source_graph=self.dijkstra_info[wpt_a_name].loc[path_indices[-1]],
                                                      neighbour_graph=self.dijkstra_info[wpt_a_name].loc[path_indices[0]],
                                                      unit_shipspeed='km/hr', unit_time=self.unit_time, zerocurrents=self.zero_currents)
                        tt_end = cost_func.waypoint_correction(path_points[-1, :], path_points[-2, :])
                        path['properties']['traveltime'] = np.array(graph['path_traveltime'].loc[wpt_b_index])
                        path['properties']['traveltime'] = (path['properties']['traveltime'] - path['properties']['traveltime'][0]) + tt_start
                        path['properties']['traveltime'][-1] = (path['properties']['traveltime'][-2] + tt_end)

                        for vrbl in self.config['Route_Info']['path_variables']:
                            if vrbl == 'traveltime':
                                continue
                            path['properties'][vrbl] = np.cumsum(np.r_[path['properties']['traveltime'][0], np.diff(path['properties']['traveltime'])]*self.dijkstra_info[wpt_a_name].loc[path_indices,'{}'.format(vrbl)].to_numpy()).tolist()
                        path['properties']['traveltime'] = path['properties']['traveltime'].tolist()
                        paths.append(path)

                    except:
                        print('Failure to construct path from Dijkstra information - Issues with Mesh containing cellBoxes with no information.')

        geojson['features'] = paths
        return geojson

    def _objective_value(self, variable, source_graph, neighbour_graph, traveltime):
        """
            FILL
        """
        if variable == 'traveltime':
            return np.array([source_graph['shortest_traveltime'] + traveltime[0],source_graph['shortest_traveltime'] + np.sum(traveltime)])
        else:
            return np.array([source_graph['shortest_{}'.format(variable)] +\
                    traveltime[0]*source_graph['{}'.format(variable)],
                    source_graph['shortest_{}'.format(variable)] +\
                    traveltime[0]*source_graph['{}'.format(variable)] +\
                    traveltime[1]*neighbour_graph['{}'.format(variable)]])

    def _neighbour_cost(self, wpt_name, minimum_objective_index):
        """
            FILL
        """
        # Determining the nearest neighbour index for the cell
        source_graph   = self.dijkstra_info[wpt_name].loc[minimum_objective_index]

        # Looping over idx
        for idx in range(len(source_graph['case'])):
            indx = source_graph['neighbourIndex'][idx]

            neighbour_graph = self.dijkstra_info[wpt_name].loc[indx]
            case = source_graph['case'][idx]

            # Applying Newton curve to determine crossing point
            cost_func    = self.cost_func(source_graph=source_graph, neighbour_graph=neighbour_graph, case=case,
                                          unit_shipspeed='km/hr', unit_time=self.unit_time,
                                          zerocurrents=self.zero_currents)
            # Updating the Dijkstra graph with the new information
            traveltime, crossing_points,cell_points = cost_func.value()

            source_graph['neighbourTravelLegs'].append(traveltime)
            source_graph['neighbourCrossingPoints'].append(np.array(crossing_points))

            # Using neighbourhood cost determine objective function value
            value = self._objective_value(self.config['Route_Info']['objective_function'], source_graph,
                                          neighbour_graph, traveltime)
            if value[1] < neighbour_graph['shortest_{}'.format(self.config['Route_Info']['objective_function'])]:
                for vrbl in self.config['Route_Info']['path_variables']:
                    value = self._objective_value(vrbl, source_graph, neighbour_graph,traveltime)
                    neighbour_graph['shortest_{}'.format(vrbl)] = value[1]
                    neighbour_graph['path_{}'.format(vrbl)]   = source_graph['path_{}'.format(vrbl)] + list(value)
                neighbour_graph['pathIndex']  = source_graph['pathIndex']  + [indx]
                neighbour_graph['pathPoints'] = source_graph['pathPoints'] + [list(crossing_points)] + [list(cell_points)]
                self.dijkstra_info[wpt_name].loc[indx] = neighbour_graph

        self.dijkstra_info[wpt_name].loc[minimum_objective_index] = source_graph

    def _dijkstra(self, wpt_name):
        """
            FILL
        """
        # Including only the End Waypoints defined by the user
        wpts = self.mesh['waypoints'][self.mesh['waypoints']['Name'].isin(self.end_waypoints)]
        
        # Initialising zero traveltime at the source location
        source_index = int(self.mesh['waypoints'][self.mesh['waypoints']['Name'] == wpt_name]['index'])

        for vrbl in self.config['Route_Info']['path_variables']:
            self.dijkstra_info[wpt_name].loc[source_index, 'shortest_{}'.format(vrbl)] = 0.0
        self.dijkstra_info[wpt_name].loc[source_index, 'pathIndex'].append(source_index)
        
        # # Updating Dijkstra as long as all the waypoints are not visited or for full graph
        if self.config['Route_Info']['early_stopping_criterion']:
            stopping_criterion_indices = wpts['index']
        else:
            stopping_criterion_indices = self.dijkstra_info[wpt_name].index

        while (self.dijkstra_info[wpt_name].loc[stopping_criterion_indices, 'positionLocked'] == False).any():

            # Determining the index of the minimum objective function that has not been visited
            minimum_objective_index = self.dijkstra_info[wpt_name][self.dijkstra_info[wpt_name]['positionLocked'] == False]['shortest_{}'.format(self.config['Route_Info']['objective_function'])].idxmin()
  
            # Finding the cost of the nearest neighbours from the source cell (Sc)
            self._neighbour_cost(wpt_name,minimum_objective_index)

            # Updating Position to be locked
            self.dijkstra_info[wpt_name].loc[minimum_objective_index, 'positionLocked'] = True

    def compute_routes(self):
        """
            Computes the Dijkstra Paths between waypoints. 
            `waypoints` and `paths` are appended to output JSON
        """

        # Subsetting the waypoints
        if len(self.source_waypoints) == 0:
            self.source_waypoints = list(self.mesh['waypoints']['Name'])
        if len(self.end_waypoints) == 0:
            self.end_waypoints = list(self.mesh['waypoints']['Name'])

        # Removing end and source

        # Initialising the Dijkstra Info Dictionary
        for wpt in self.source_waypoints:
            self.dijkstra_info[wpt] = copy.copy(self.neighbour_graph)

        # 
        if self.verbose:
<<<<<<< HEAD
            print('============= Dijkstr Path Creation ============\n')
=======
            print('================================================')
            print('================================================')
            print('============= Dijkstra Path Creation ============')
            print('================================================')
            print('================================================')
>>>>>>> 85226172

        for wpt in self.source_waypoints:

            if self.verbose:
                print('--- Processing Waypoint = {} ---'.format(wpt))

            # Continue if the waypoint is not in the accessible list
            if len(self.mesh['waypoints'][self.mesh['waypoints']['Name'] == wpt]) == 0:
                if self.verbose:
                    print('{} not in accessible waypoints, continuing'.format(wpt))
                continue

            # try:
            self._dijkstra(wpt)
            # except:
            #     continue

        # Using Dijkstra Graph compute path and meta information to all end_waypoints
        self.paths = self._dijkstra_paths(self.source_waypoints, self.end_waypoints)

        # if self.config['Route_Info']['save_dijkstra_graphs']:
        #     print('Currently not operational - Come back soon :) ')
        #     #JDS - Add in saving option for the full dijkstra graphs.
        # self._save_paths(self.config['Route_Info']['Paths_Filename'])
        self.mesh['paths'] = self.paths

        for ii in range(len(self.mesh['paths']['features'])):
            self.mesh['paths']['features'][ii]['properties']['times'] = [str(ii) for ii in (pd.to_datetime(self.mesh['config']['Mesh_info']['Region']['startTime']) + pd.to_timedelta(self.mesh['paths']['features'][ii]['properties']['traveltime'],unit='days'))]

    def compute_smoothed_routes(self):
        """
            Using the previously constructed Dijkstra paths smooth the paths to remove mesh features 
            `paths` will be updated in the output JSON
        """
        maxiter     = self.config['Route_Info']['smooth_path']['max_iteration_number']
        minimumDiff = self.config['Route_Info']['smooth_path']['minimum_difference']

        # 
        SmoothedPaths = []
        geojson = {}
        geojson['type'] = "FeatureCollection"

        if type(self.paths) == type(None):
            raise Exception('Paths not constructed, please re-run path construction')
        Pths = copy.deepcopy(self.paths)['features']  

        if self.verbose:
            print('========= Determining Smoothed Paths ===========\n')

        for ii in range(len(Pths)):
                Path = Pths[ii]
<<<<<<< HEAD
                counter = 0 
=======
                counter = 0
>>>>>>> 85226172

                if self.verbose:
                    print('---Smoothing {}'.format(Path['properties']['name']))

                nc          = NewtonianCurve(self.dijkstra_info[Path['properties']['from']], self.config, maxiter=1,
                                             zerocurrents=self.zero_currents)
                nc.pathIter = maxiter

                org_path_points = np.array(Path['geometry']['coordinates'])
                org_cellindices = np.array(Path['properties']['CellIndices'])

                # -- Generating a dataframe of the case information -- 
                Points      = np.concatenate([org_path_points[0,:][None,:],org_path_points[1:-1:2],org_path_points[-1,:][None,:]])
                cellIndices = np.concatenate([[org_cellindices[0]],[org_cellindices[0]],org_cellindices[1:-1:2],[org_cellindices[-1]],[org_cellindices[-1]]])
                cellDijk    = [nc.neighbour_graph.loc[ii] for ii in cellIndices]
                nc.CrossingDF  = pd.DataFrame({'cx':Points[:,0],'cy':Points[:,1],'cellStart':cellDijk[:-1],'cellEnd':cellDijk[1:]})

                # -- Determining the cases from the cell information. If within cell then case 0 -- 
                Cases = []
                for idx, row in nc.CrossingDF.iterrows():
                    try:
                        Cases.append(row.cellStart['case'][np.where(np.array(row.cellStart['neighbourIndex']) == row.cellEnd.name)[0][0]])
                    except:
                        Cases.append(0)
                nc.CrossingDF['case'] = Cases
                nc.CrossingDF.index = np.arange(int(nc.CrossingDF.index.min()), int(nc.CrossingDF.index.max()*1e3 + 1e3), int(1e3))

                nc.orgDF = copy.deepcopy(nc.CrossingDF)
                iter = 0
                # try:

                # while iter < nc.pathIter:
                if self.verbose:
                    pbar = tqdm(np.arange(nc.pathIter))
                else:
                    pbar = np.arange(nc.pathIter)

                # Determining the computational time averaged across all pairs
                self.allDist = []
                self.allDist2 = []
                for iter in pbar:
                    nc.previousDF = copy.deepcopy(nc.CrossingDF)
                    id = 0
                    while id <= (len(nc.CrossingDF) - 3):
<<<<<<< HEAD
                        #try:
                        nc.triplet = nc.CrossingDF.iloc[id:id+3]
                
                        nc._updateCrossingPoint()
                        self.nc = nc

                        # -- Horseshoe Case Detection -- 
                        nc._horseshoe()

                        # -- Removing reseverse cases                    
                        nc._reverseCase()
                        # except:
                        #     break
=======
                        try:
                            nc.triplet = nc.CrossingDF.iloc[id:id+3]
                    
                            nc._updateCrossingPoint()
                            self.nc = nc

                            # -- Horseshoe Case Detection -- 
                            nc._horseshoe()

                            # -- Removing reverse cases
                            nc._reverseCase()
                        except:
                            break
>>>>>>> 85226172

                        id += 1+nc.id

                    if  id <= (len(nc.CrossingDF) - 3):
                        print('Path Smoothing Failed!')
                        break


                    self.nc = nc

<<<<<<< HEAD
                    nc._mergePoint()
                    self.nc = nc
                    iter+=1
=======
                    try:
                        nc._mergePoint()
                        self.nc = nc
                        iter += 1
                    except:
                        self.nc = nc
                        iter += 1
>>>>>>> 85226172
                        
                    # Stop optimisation if the points are within some minimum difference
                    if len(nc.previousDF) == len(nc.CrossingDF):
                        Dist = np.mean(np.sqrt((nc.previousDF['cx'].astype(float) - nc.CrossingDF['cx'].astype(float))**2 + (nc.previousDF['cy'].astype(float) - nc.CrossingDF['cy'].astype(float))**2))
                        self.allDist.append(Dist)
                        if self.verbose:
                            pbar.set_description("Mean Difference = {}".format(Dist))

<<<<<<< HEAD
                        if (Dist==np.min(self.allDist)) and len(np.where(abs(self.allDist - np.min(self.allDist)) < 1e-3)[0]) > 25:
                            if self.verbose:
                                print('{} iterations - dDist={}  - early stopping terminated oscilation, returning lowest misfit path'.format(iter,Dist))
=======
                        if (Dist == np.min(self.allDist)) and len(np.where(abs(self.allDist - np.min(self.allDist)) < 1e-3)[0]) > 20:
                            if self.verbose:
                                print('{} iterations - dDist={}  - Terminated from Horseshoe repeating'.format(iter, Dist))
>>>>>>> 85226172
                            
                            break
                        if (Dist < minimumDiff) and (Dist != 0.0):
                            if self.verbose:
                                print('{} iterations - dDist={}'.format(iter, Dist))
                            break
                    else:
                        if 'Dist' in locals():
                            self.allDist2.append(Dist)
<<<<<<< HEAD
                            if (np.sum((np.array(self.allDist2) - Dist)[-5:]) < 1e-6) and (iter>50) and len(self.allDist2)>25:
                                if self.verbose:
                                    print('{} iterations - dDist={}  - early stopping terminated oscilation, returning lowest misfit path'.format(iter,Dist))
                                break



=======
                            if (np.sum((np.array(self.allDist2) - Dist)[-5:]) < 1e-6) and (iter > 50) and len(self.allDist2) > 20:
                                print('{} iterations - dDist={}  - Terminated as value stagnated for more than 5 iterations'.format(iter, Dist))
                                break

                if self.verbose:
                    print('{} iterations'.format(iter))
>>>>>>> 85226172

                # Determining the traveltime 
                TravelTimeLegs,pathIndex = nc.objective_function()
                FuelLegs = TravelTimeLegs*self.neighbour_graph['fuel'].loc[pathIndex]

                SmoothedPath ={}
                SmoothedPath['type'] = 'Feature'
                SmoothedPath['geometry'] = {}
                SmoothedPath['geometry']['type'] = "LineString"
                SmoothedPath['geometry']['coordinates'] = nc.CrossingDF[['cx','cy']].to_numpy().tolist()            
                SmoothedPath['properties'] = {}
                SmoothedPath['properties']['from'] = Path['properties']['from']
                SmoothedPath['properties']['to']   = Path['properties']['to']
                SmoothedPath['properties']['traveltime'] = np.cumsum(TravelTimeLegs).tolist() 
                SmoothedPath['properties']['fuel'] = np.cumsum(FuelLegs).tolist()
                SmoothedPaths.append(SmoothedPath)

                geojson['features'] = SmoothedPaths
                self.smoothed_paths = geojson
                self.mesh['paths'] = self.smoothed_paths
        for ii in range(len(self.mesh['paths']['features'])):
            self.mesh['paths']['features'][ii]['properties']['times'] = [str(ii) for ii in (pd.to_datetime(self.mesh['config']['Mesh_info']['Region']['startTime']) + pd.to_timedelta(self.mesh['paths']['features'][ii]['properties']['traveltime'],unit='days'))]

                    <|MERGE_RESOLUTION|>--- conflicted
+++ resolved
@@ -232,7 +232,6 @@
         self.mesh['waypoints'] =  self.mesh['waypoints'].to_json()
 
         # ==== Printing Configuration and Information
-<<<<<<< HEAD
         self.mesh['waypoints'] =  pd.read_json(self.mesh['waypoints'])
 
 
@@ -245,27 +244,6 @@
         output_json = json.loads(json.dumps(mesh))
         del mesh
         return output_json
-=======
-
-        if self.verbose:
-            print('================================================')
-            print('================================================')
-            print('============= CONFIG INFORMATION  ============')
-            print('================================================')
-            print('================================================')
-            print(' ---- Processing for Objective Function = {} ----'.format(self.config['Route_Info']['objective_function']))
-            print(json.dumps(self.config, indent=4, sort_keys=True))
-
-        self.mesh['waypoints'] = pd.read_json(self.mesh['waypoints'])
-
-    def to_json(self):
-        """
-            Outputting the information in JSON format
-        """
-
-        self.mesh['waypoints'] = self.mesh['waypoints'].to_dict()
-        return json.loads(json.dumps(self.mesh))
->>>>>>> 85226172
 
     def _dijkstra_paths(self, start_waypoints, end_waypoints):
         """
@@ -433,15 +411,7 @@
 
         # 
         if self.verbose:
-<<<<<<< HEAD
             print('============= Dijkstr Path Creation ============\n')
-=======
-            print('================================================')
-            print('================================================')
-            print('============= Dijkstra Path Creation ============')
-            print('================================================')
-            print('================================================')
->>>>>>> 85226172
 
         for wpt in self.source_waypoints:
 
@@ -493,11 +463,7 @@
 
         for ii in range(len(Pths)):
                 Path = Pths[ii]
-<<<<<<< HEAD
                 counter = 0 
-=======
-                counter = 0
->>>>>>> 85226172
 
                 if self.verbose:
                     print('---Smoothing {}'.format(Path['properties']['name']))
@@ -542,7 +508,6 @@
                     nc.previousDF = copy.deepcopy(nc.CrossingDF)
                     id = 0
                     while id <= (len(nc.CrossingDF) - 3):
-<<<<<<< HEAD
                         #try:
                         nc.triplet = nc.CrossingDF.iloc[id:id+3]
                 
@@ -556,21 +521,6 @@
                         nc._reverseCase()
                         # except:
                         #     break
-=======
-                        try:
-                            nc.triplet = nc.CrossingDF.iloc[id:id+3]
-                    
-                            nc._updateCrossingPoint()
-                            self.nc = nc
-
-                            # -- Horseshoe Case Detection -- 
-                            nc._horseshoe()
-
-                            # -- Removing reverse cases
-                            nc._reverseCase()
-                        except:
-                            break
->>>>>>> 85226172
 
                         id += 1+nc.id
 
@@ -581,19 +531,9 @@
 
                     self.nc = nc
 
-<<<<<<< HEAD
                     nc._mergePoint()
                     self.nc = nc
                     iter+=1
-=======
-                    try:
-                        nc._mergePoint()
-                        self.nc = nc
-                        iter += 1
-                    except:
-                        self.nc = nc
-                        iter += 1
->>>>>>> 85226172
                         
                     # Stop optimisation if the points are within some minimum difference
                     if len(nc.previousDF) == len(nc.CrossingDF):
@@ -602,15 +542,9 @@
                         if self.verbose:
                             pbar.set_description("Mean Difference = {}".format(Dist))
 
-<<<<<<< HEAD
                         if (Dist==np.min(self.allDist)) and len(np.where(abs(self.allDist - np.min(self.allDist)) < 1e-3)[0]) > 25:
                             if self.verbose:
                                 print('{} iterations - dDist={}  - early stopping terminated oscilation, returning lowest misfit path'.format(iter,Dist))
-=======
-                        if (Dist == np.min(self.allDist)) and len(np.where(abs(self.allDist - np.min(self.allDist)) < 1e-3)[0]) > 20:
-                            if self.verbose:
-                                print('{} iterations - dDist={}  - Terminated from Horseshoe repeating'.format(iter, Dist))
->>>>>>> 85226172
                             
                             break
                         if (Dist < minimumDiff) and (Dist != 0.0):
@@ -620,7 +554,6 @@
                     else:
                         if 'Dist' in locals():
                             self.allDist2.append(Dist)
-<<<<<<< HEAD
                             if (np.sum((np.array(self.allDist2) - Dist)[-5:]) < 1e-6) and (iter>50) and len(self.allDist2)>25:
                                 if self.verbose:
                                     print('{} iterations - dDist={}  - early stopping terminated oscilation, returning lowest misfit path'.format(iter,Dist))
@@ -628,14 +561,6 @@
 
 
 
-=======
-                            if (np.sum((np.array(self.allDist2) - Dist)[-5:]) < 1e-6) and (iter > 50) and len(self.allDist2) > 20:
-                                print('{} iterations - dDist={}  - Terminated as value stagnated for more than 5 iterations'.format(iter, Dist))
-                                break
-
-                if self.verbose:
-                    print('{} iterations'.format(iter))
->>>>>>> 85226172
 
                 # Determining the traveltime 
                 TravelTimeLegs,pathIndex = nc.objective_function()
