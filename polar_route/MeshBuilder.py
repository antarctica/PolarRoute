--- conflicted
+++ resolved
@@ -178,7 +178,7 @@
          for data_source in   self.config['Mesh_info']['Data_sources']:  
             loader_name = data_source['loader']
             print("creating data loader {}".format(data_source['loader']))
-            loader = DataLoaderFactory.get_dataloader(loader_name, bounds ,data_source['params'] , min_datapoints)
+            loader = DataLoaderFactory().get_dataloader(loader_name, bounds ,data_source['params'] , min_datapoints)
           
             # loader = None # to uncomment the previous line and use instead after itegrating wz Harry
             logging.debug("creating data loader {}".format(data_source['loader']))
@@ -435,7 +435,7 @@
 if __name__=='__main__':
     import time
     import timeit
-<<<<<<< HEAD
+
     conf = None
     with open ("add_vehicle.output2017_6_80_new_format.json" , "r") as config_file:
     # with open ("smallmesh_test.json" , "r") as config_file:
@@ -447,23 +447,3 @@
     print (conf)
     with open ("mesh.vessel.output_2016.json" , 'w')  as file:
         json.dump (env_mesh.to_json() , file)
-=======
-    config = None
-    
-    files = [
-        "/home/habbot/Documents/Work/tests/create_mesh.output2013_4_80_new_format.json",
-        # "/home/habbot/Documents/Work/tests/create_mesh.output2016_6_80_new_format.json",
-        # "/home/habbot/Documents/Work/tests/create_mesh.output2019_6_80_new_format.json"
-             ]
-    
-    for i, file in enumerate(files):
-        
-        with open (file , "r") as config_file:
-        # with open ("smallmesh_test.json" , "r") as config_file:
-            config = json.load(config_file)['config']
-        mesh_builder = MeshBuilder (config)
-        # print (timeit.Timer(mesh_builder.build_environmental_mesh).timeit(number=1))
-        env_mesh = mesh_builder.build_environmental_mesh()
-        with open (f"/home/habbot/Documents/Work/tests/refactored_output_{i}.json" , 'w')  as file:
-            json.dump (env_mesh.to_json() , file)
->>>>>>> 49b10799
