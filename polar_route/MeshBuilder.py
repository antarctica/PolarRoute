--- conflicted
+++ resolved
@@ -435,7 +435,7 @@
 if __name__=='__main__':
     import time
     import timeit
-<<<<<<< HEAD
+
 
     conf = None
     with open ("add_vehicle.output2017_6_80_new_format.json" , "r") as config_file:
@@ -448,24 +448,24 @@
     print (conf)
     with open ("mesh.vessel.output_2016.json" , 'w')  as file:
         json.dump (env_mesh.to_json() , file)
-=======
-    config = None
-    
-    files = [
-        # "/home/habbot/Documents/Work/tests/Circle/circle_n201_r2_cy-62.5_cx-60.0_mesh_new_format.json",
-        "/home/habbot/Documents/Work/tests/Checkerboard/checkerboard_n201_gw6_gh3_mesh_new_format.json"
-        # "/home/habbot/Documents/Work/tests/create_mesh.output2016_6_80_new_format.json",
-        # "/home/habbot/Documents/Work/tests/create_mesh.output2019_6_80_new_format.json"
-             ]
-    
-    for i, file in enumerate(files):
+
+
+    # config = None
+    
+    # files = [
+    #     # "/home/habbot/Documents/Work/tests/Circle/circle_n201_r2_cy-62.5_cx-60.0_mesh_new_format.json",
+    #     "/home/habbot/Documents/Work/tests/Checkerboard/checkerboard_n201_gw6_gh3_mesh_new_format.json"
+    #     # "/home/habbot/Documents/Work/tests/create_mesh.output2016_6_80_new_format.json",
+    #     # "/home/habbot/Documents/Work/tests/create_mesh.output2019_6_80_new_format.json"
+    #          ]
+    
+    # for i, file in enumerate(files):
         
-        with open (file , "r") as config_file:
-        # with open ("smallmesh_test.json" , "r") as config_file:
-            config = json.load(config_file)['config']
-        mesh_builder = MeshBuilder (config)
-        # print (timeit.Timer(mesh_builder.build_environmental_mesh).timeit(number=1))
-        env_mesh = mesh_builder.build_environmental_mesh()
-        with open (f"/home/habbot/Documents/Work/tests/refactored_checkerboard_{i}.json" , 'w')  as file:
-            json.dump (env_mesh.to_json() , file)
->>>>>>> 2d0177c9
+    #     with open (file , "r") as config_file:
+    #     # with open ("smallmesh_test.json" , "r") as config_file:
+    #         config = json.load(config_file)['config']
+    #     mesh_builder = MeshBuilder (config)
+    #     # print (timeit.Timer(mesh_builder.build_environmental_mesh).timeit(number=1))
+    #     env_mesh = mesh_builder.build_environmental_mesh()
+    #     with open (f"/home/habbot/Documents/Work/tests/refactored_checkerboard_{i}.json" , 'w')  as file:
+    #         json.dump (env_mesh.to_json() , file)
