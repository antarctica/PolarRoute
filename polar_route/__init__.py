__version__ = "0.4.0"
__description__ = "PolarRoute: Long-distance maritime polar route planning taking into account complex changing environmental conditions"
__license__ = "MIT"
<<<<<<< HEAD
__author__ = "Autonomous Marine Operations Planning (AMOP) Team, AI Lab, British Antarctic Survey"
__email__ = "amop@bas.ac.uk"
__copyright__ = "2021-, BAS AI Lab"
=======
__author__ = "Jonathan Smith, Samuel Hall, George Coombs, Ayat Fekry, Harrison Abbot - Software Developers\n Samuel Hall - Technical Lead\n Maria Fox - Project Manager\n Jonathan Smith - Codebase Champion"
__email__ = "amop@bas.ac.uk"
__copyright__ = "2022-, BAS AI Lab"
>>>>>>> 8a7eebae

# Wrapped in try-except so that setup.py can import polar_route without crashing due to dependency errors
try:
    from meshiphi.mesh_generation.mesh_builder import MeshBuilder as MeshBuilder
    from meshiphi.dataloaders.factory import DataLoaderFactory as DataLoaderFactory
    from meshiphi.mesh_generation.boundary import Boundary as Boundary

    from polar_route.vessel_performance.vessel_performance_modeller import VesselPerformanceModeller as VesselPerformanceModeller

    from polar_route.route_planner import RoutePlanner as RoutePlanner

except ModuleNotFoundError as err:
    print(f'{err}\n Is PolarRoute installed correctly?')<|MERGE_RESOLUTION|>--- conflicted
+++ resolved
@@ -1,15 +1,9 @@
 __version__ = "0.4.0"
 __description__ = "PolarRoute: Long-distance maritime polar route planning taking into account complex changing environmental conditions"
 __license__ = "MIT"
-<<<<<<< HEAD
 __author__ = "Autonomous Marine Operations Planning (AMOP) Team, AI Lab, British Antarctic Survey"
 __email__ = "amop@bas.ac.uk"
 __copyright__ = "2021-, BAS AI Lab"
-=======
-__author__ = "Jonathan Smith, Samuel Hall, George Coombs, Ayat Fekry, Harrison Abbot - Software Developers\n Samuel Hall - Technical Lead\n Maria Fox - Project Manager\n Jonathan Smith - Codebase Champion"
-__email__ = "amop@bas.ac.uk"
-__copyright__ = "2022-, BAS AI Lab"
->>>>>>> 8a7eebae
 
 # Wrapped in try-except so that setup.py can import polar_route without crashing due to dependency errors
 try:
