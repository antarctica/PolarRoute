--- conflicted
+++ resolved
@@ -1,8 +1,4 @@
-<<<<<<< HEAD
 __version__ = "0.3.0"
-=======
-__version__ = "0.2.16"
->>>>>>> 6c2d8dd4
 __description__ = "PolarRoute: Long-distance maritime polar route planning taking into account complex changing environmental conditions"
 __license__ = "MIT"
 __author__ = "Jonathan Smith, Samuel Hall, George Coombs, Harrison Abbot, Ayat Fekry, James Byrne, Michael Thorne, Maria Fox"
