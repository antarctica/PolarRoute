
from abc import ABC, abstractmethod
from datetime import datetime, timedelta
from pyproj import Transformer, CRS

import xarray as xr
import pandas as pd
import numpy as np

import logging
import glob

from polar_route.Boundary import Boundary

class DataLoaderFactory:
    '''
    Produces initialised DataLoader objects
    '''    
    def get_dataloader(self, name, bounds, params, min_dp=5):
        '''
        Creates appropriate dataloader object based on name
        
        Args:
            name (str): 
                Name of data source/type. Must be one of following - 
                'GEBCO','AMSR','SOSE','thickness','density',
                'GRFScalar','GRFVector','GRFMask'
            bounds (Boundary): 
                Boundary object with initial mesh space&time limits
            params (dict): 
                Dictionary of parameters required by each dataloader
            min_dp (int):  
                Minimum datapoints required to get homogeneity condition

        Returns:
            data_loader (Scalar/Vector/LUT DataLoader): 
                DataLoader object of correct type, with required params set 
        '''
        # Cast name to lowercase to make case insensitive
        name = name.lower()
        # Add default values if they don't exist
        params = self.set_default_params(name, params, min_dp)
        
        dataloader_requirements = {
            # Scalar
            'dummy_scalar':(DummyScalarDataLoader, ['file']),
            'amsr':        (AMSRDataLoader, ['file', 'hemisphere']),
            'amsr_folder': (AMSRDataLoader, ['folder', 'hemisphere']),
            'bsose_sic':   (BSOSESeaIceDataLoader, ['file']),
            'bsose_depth': (BSOSEDepthDataLoader, ['file']),
            'baltic_sic':  (BalticSeaIceDataLoader, ['file']),
            'gebco':       (GEBCODataLoader, ['file']),
            'modis':       (MODISDataLoader, ['file']),
            # Scalar - Abstract shapes
            'circle':       (AbstractShapeDataLoader, ['shape', 'nx', 'ny', 'radius', 'centre']),
            'square':       (AbstractShapeDataLoader, ['shape', 'nx', 'ny', 'side_length', 'centre']),
            'gradient':     (AbstractShapeDataLoader, ['shape', 'nx', 'ny', 'vertical']),
            'checkerboard': (AbstractShapeDataLoader, ['shape', 'nx', 'ny', 'gridsize']),
            # Vector
            'dummy_vector':     (DummyVectorDataLoader, ['file']),
            'baltic_currents':  (BalticCurrentsDataLoader, ['file']),
            'era5_wind':        (ERA5WindDataLoader, ['file']),
            'northsea_currents':(NorthSeaCurrentsDataLoader, ['file']),
            'oras5_currents':   (ORAS5CurrentDataLoader, ['file_u', 'file_v']),
            'sose':             (SOSEDataLoader, ['file']),
            # Lookup Table
            # TODO actually make these LUT
            'thickness': (ThicknessDataLoader, []),
            'density':   (DensityDataLoader, [])
        }
        # If name is recognised as a dataloader
        if name in dataloader_requirements:
            # Set data loader and params required for it to work
            data_loader = dataloader_requirements[name][0]
            required_params = dataloader_requirements[name][1]
        else: 
            raise ValueError(f'{name} not in known list of DataLoaders')

        # Assert dataloader will get all required params to work
        assert all(key in params for key in required_params), \
            f'Dataloader {name} is missing some parameters! Requires {required_params}. Has {list(params.keys())}'

        # Create instance of dataloader
        return data_loader(bounds, params)
    
    def set_default_params(self, name, params, min_dp):
        '''
        Set default values for all dataloaders
        '''
        
        if 'downsample_factors' not in params:
            params['downsample_factors'] = (1,1)

        if 'data_name' not in params:
            params['data_name'] = name

        if 'aggregate_type' not in params: 
            params['aggregate_type']  = 'MEAN'
            
        if 'min_dp' not in params:
            params['min_dp'] = min_dp
            
        # Set defaults for abstract data generators
        if name in ['circle', 'checkerboard', 'gradient']:
            params = self.set_default_abstract_shape_params(name, params)
                
        return params
    
    def set_default_abstract_shape_params(self, name, params):
        '''
        Set default values for abstract shape dataloaders
        '''
        # Number of datapoints to populate per axis
        if 'nx' not in params:
            params['nx'] = 101
        if 'ny' not in params:
            params['ny'] = 101
            
        # Shape of abstract dataset
        if 'shape' not in params:
            params['shape'] = name
            
        # Define default circle parameters
        if name == 'circle':
            if 'radius' not in params:
                params['radius'] = 1
            if 'centre' not in params:
                params['centre'] = (None, None)
        # Define default square parameters
        elif name == 'square':
            if 'side_length' not in params:
                params['side_length'] = 1
            if 'centre' not in params:
                params['centre'] = (None, None)
        # Define default gradient params
        elif name == 'gradient':
            if 'vertical' not in params:
                params['vertical'] = True
        # Define default checkerboard params
        elif name == 'checkerboard':
            if 'gridsize' not in params:
                params['gridsize'] = (1,1)   
        
        
        return params

# ---------- ABSTRACTED DL OBJECTS ---------- #

class ScalarDataLoader(ABC):
    '''
    Abstract class for all scalar Datasets

    Methods:
        __init__:
            User defined. This is where large-scale operations are performed, 
            e.g.
                - params are set as object attributes
                - self.data set
                - self.data downsampled
                - self.data reprojected
                - self.data_name set
                
        import_data:
            User defined. Must return either pd.DataFrame or xarray.Dataset
            with lat, long, (time), data
        get_datapoints:
            Returns pd.DataFrame of datapoints within Boundary object
        get_value:
            Returns aggregated value of data within Boundary. 
            Returns as dict {data_name: data_value}
        get_hom_condition:
            Retrieves homogeneity condition of dataset within boundary. This
            defines how cellboxes are split in the mesh.
        reproject:
            Reprojects dataset from imported projection to desired projection
            Default desired projection is mercator
        downsample:
            Bins data to be more sparse if input dataset too large to handle
            Will use aggregation method defined in 'params' to bin data
        get_data_col_name:
            Returns label of data from column name in 'self.data'
        set_data_col_name:
            Changes column/data variable name in self.data to a user defined
            string. 
    '''
    @abstractmethod
    def __init__(self, bounds, params, min_dp):
        '''
        Args:
            bounds (Boundary): 
                Initial mesh boundary to limit scope of data ingest
            params (dict): 
                Values needed by dataloader to initialise. Unique to each
                dataloader
            min_dp (int): 
                Minimum datapoints required to get homogeneity condition
                
        User defines:
            self.data = self.import_data(bounds)
            self.data = self.downsample() [OPTIONAL]
            self.data = self.reproject(   [OPTIONAL]
                                in_proj= Current projection e.g. 'EPSG:3412',
                                out_proj= Desired projection e.g. 'EPSG:4326',
                                x_col= Name of position column 1 e.g. 'x',
                                y_col= Name of position column 2 e.g. 'y'
                                )
            self.data_name = self.get_data_col_name() [OPTIONAL]
        '''
        pass

    @abstractmethod
    def import_data(self, bounds):
        '''
        User defined method for importing data from files, or even generating 
        data from scratch
                
        Returns:
            data (xr.Dataset or pd.DataFrame):
                if xr.Dataset, 
                    - Must have coordinates 'lat' and 'long'
                    - Must have single data variable
                    - Useful methods include 
                if pd.DataFrame, 
                    - Must have columns 'lat' and 'long'
                    - Must have single data column
                    
                Downsampling and reprojecting happen in __init__() method
        '''
        pass

    def get_datapoints(self, bounds):
        '''
        Extracts datapoints from self.data within boundary defined by 'bounds'.
        self.data can be pd.DataFrame or xr.Dataset
        
        Args:
            bounds (Boundary): Limits of lat/long/time to select data from
            
        Returns:
            data (pd.Series): Column of data values within selected region 
        '''
        def get_datapoints_from_df(data, name, bounds):
            '''
            Extracts data from a pd.DataFrame
            '''
            # Mask off any positions not within spatial bounds
            # TODO Change <= to < after regression tests pass
            mask = (data['lat']  > bounds.get_lat_min())  & \
                   (data['lat']  <= bounds.get_lat_max())  & \
                   (data['long'] > bounds.get_long_min()) & \
                   (data['long'] <= bounds.get_long_max())
            # Mask with time if time column exists
            if 'time' in data.columns:
                mask &= (data['time'] >= bounds.get_time_min()) & \
                        (data['time'] <= bounds.get_time_max())
            # Return column of data from within bounds
            return data.loc[mask][name]
        
        def get_datapoints_from_xr(data, name, bounds):
            '''
            Extracts data from a xr.Dataset
            '''
            # Select data region within spatial bounds
            data = data.sel(lat=slice(bounds.get_lat_min(),  bounds.get_lat_max() ))
            data = data.sel(long=slice(bounds.get_long_min(), bounds.get_long_max()))
            # Select data region within temporal bounds if time exists as a coordinate
            if 'time' in data.coords.keys():
                data = data.sel(time=slice(bounds.get_time_min(),  bounds.get_time_max()))
            # Cast as a pd.DataFrame
            data = data.to_dataframe().reset_index().dropna()
            # Return column of data from within bounds
            return data[name]
            
        # Choose which method to retrieve data based on input type
        if hasattr(self, 'data_name'): data_name = self.data_name
        else:                          data_name = self.get_data_col_name()
        
        if type(self.data) == type(pd.DataFrame()):
            return get_datapoints_from_df(self.data, data_name, bounds)
        elif type(self.data) == type(xr.Dataset()):
            return get_datapoints_from_xr(self.data, data_name, bounds)

    def get_value(self, bounds, skipna=True):
        '''
        Retrieve aggregated value from within bounds
        
        Args:
            aggregation_type (str): Method of aggregation of datapoints within
                bounds. Can be upper or lower case. 
                Accepts 'MIN', 'MAX', 'MEAN', 'MEDIAN', 'STD'
            bounds (Boundary): Boundary object with limits of lat/long
            skipna (bool): Defines whether to propogate NaN's or not
                Default = True (ignore's NaN's)

        Returns:
            aggregate_value (float): Aggregated value within bounds following
                aggregation_type
        '''

        # Remove lat, long and time column if they exist
        dps = self.get_datapoints(bounds).dropna().sort_values()
        # If no data
        if len(dps) == 0:
            return {self.data_name: np.nan}
        # Return float of aggregated value
        elif self.aggregate_type == 'MIN':
            return {self.data_name :float(dps.min(skipna=skipna))}
        elif self.aggregate_type == 'MAX':
            return {self.data_name :float(dps.max(skipna=skipna))}
        elif self.aggregate_type == 'MEAN':
            return {self.data_name :float(dps.mean(skipna=skipna))}
        elif self.aggregate_type == 'MEDIAN':
            return {self.data_name :float(dps.median(skipna=skipna))}
        elif self.aggregate_type == 'STD':
            return {self.data_name :float(dps.std(skipna=skipna))}
        # If aggregation_type not available
        else:
            raise ValueError(f'Unknown aggregation type {self.aggregate_type}')

    def get_hom_condition(self, bounds, splitting_conds):
        '''
        Retrieve homogeneity condition
        
        Args: 
            bounds (Boundary): Boundary object with limits of datarange to analyse
            splitting_conds (dict):
                ['threshold'] (float):  The threshold at which data points of 
                    type 'value' within this CellBox are checked to be either 
                    above or below
                ['upper_bound'] (float): The lowerbound of acceptable percentage 
                    of data_points of type value within this CellBox that are 
                    above 'threshold'
                ['lower_bound'] (float): the upperbound of acceptable percentage 
                    of data_points of type value within this CellBox that are 
                    above 'threshold'

        Returns:
            hom_condition (string): The homogeniety condtion of this CellBox by 
                given parameters hom_condition is of the form -
            CLR = the proportion of data points within this cellbox over a given
                threshold is lower than the lowerbound
            HOM = the proportion of data points within this cellbox over a given
                threshold is higher than the upperbound
            MIN = the cellbox contains less than a minimum number of data points

            HET = the proportion of data points within this cellbox over a given
                threshold if between the upper and lower bound
        '''
        # Retrieve datapoints to analyse
        dps = self.get_datapoints(bounds)
        
        # If not enough datapoints
        if len(dps) < self.min_dp: return 'MIN'
        # Otherwise, extract the homogeneity condition

        # Calculate fraction over threshold
        num_over_threshold = dps[dps > splitting_conds['threshold']]
        frac_over_threshold = num_over_threshold.shape[0]/dps.shape[0]

        # Return homogeneity condition
        if   frac_over_threshold <= splitting_conds['lower_bound']: return 'CLR'
        elif frac_over_threshold >= splitting_conds['upper_bound']: return 'HOM'
        else: return 'HET'
        
    def reproject(self, in_proj='EPSG:4326', out_proj='EPSG:4326', 
                        x_col='lat', y_col='long'):
        '''
        Reprojects data using pyProj.Transformer
        self.data can be pd.DataFrame or xr.Dataset
        
        Args:
            in_proj (str): 
                Projection that the imported dataset is in
                Must be allowed by PyProj.CRS (Coordinate Reference System)
            out_proj (str): 
                Projection required for final data output
                Must be allowed by PyProj.CRS (Coordinate Reference System)
                Shouldn't change from default value (EPSG:4326)
            x_col (str): Name of coordinate column 1
            y_col (str): Name of coordinate column 2
                x_col and y_col will be cast into lat and long by the 
                reprojection 
            
        Returns:
            data (pd.DataFrame): Reprojected data with 'lat', 'long' columns 
                replacing 'x_col' and 'y_col'
        '''
        def reproject_df(data, in_proj, out_proj, x_col, y_col):
            '''
            Reprojects a pandas dataframe
            '''
            # Do the reprojection
            x, y = Transformer\
                    .from_crs(CRS(in_proj), CRS(out_proj), always_xy=True)\
                    .transform(data[x_col].to_numpy(), data[y_col].to_numpy())
            # Replace columns with reprojected columns called 'lat'/'long'
            data = data.drop(x_col, axis=1)
            data = data.drop(y_col, axis=1)
            data['lat']  = y
            data['long'] = x
            
            return data
            
        def reproject_xr(data, in_proj, out_proj, x_col, y_col):
            '''
            Reprojects a xarray dataset
            '''
            # Cast to dataframe, then reproject using reproject_df
            # Cannot reproject directly as memory usage skyrockets
            df = data.to_dataframe().reset_index().dropna()
            return reproject_df(df, in_proj, out_proj, x_col, y_col)
        
        # If no reprojection to do
        if in_proj == out_proj:
            return self.data
        # Choose appropriate method of reprojection based on data type
        elif type(self.data) == type(pd.DataFrame()):
            return reproject_df(self.data, in_proj, out_proj, x_col, y_col)
        elif type(self.data) == type(xr.Dataset()):
            return reproject_xr(self.data, in_proj, out_proj, x_col, y_col)
    
    def downsample(self):
        '''
        Downsamples imported data to be more easily manipulated
        self.data can be pd.DataFrame or xr.Dataset

        Returns:
            data (xr.Dataset or pd.DataFrame): 
                Dataset downsampled by factors defined in params, 
                and binned via aggregation method defined in params
        '''
        def downsample_xr(data, ds, agg):
            '''
            Downsample xarray dataset
            '''
            # TODO Replace with coarsen when refactor passes regression tests
            # Better method of downsampling
            # data = data.coarsen(lat=self.ds[1]).max()
            # data = data.coarsen(lon=self.ds[0]).max()
            
            # Old method of downsampling
            return downsample_df(data.to_dataframe().reset_index(), ds, agg)
        
        def downsample_df(data, ds, agg):
            '''
            Downsample pandas dataframe
            '''
            # TODO Replace with aggregate type method of downsampling when
            # refactor passes regression tests
            
            # Old method of downsampling just takes every nth column and row
            # Retrieve each unique coordinate and downsample
            ds_lats = data.lat.unique()[::ds[1]]
            ds_lons = data.long.unique()[::ds[0]]
            # Cut down dataset to only those values with downsampled coords
            data = data[data.lat.isin(ds_lats)]
            data = data[data.long.isin(ds_lons)]
            
            return data
        
        # If no downsampling
        if self.downsample_factors == (1,1):
            return self.data
        # Otherwise, downsample appropriately
        elif type(self.data) == type(pd.DataFrame()):
            return downsample_df(self.data, self.downsample_factors, self.aggregate_type)
        elif type(self.data) == type(xr.Dataset()):
            return downsample_xr(self.data, self.downsample_factors, self.aggregate_type)
        
    def get_data_col_name(self):
        '''
        Retrieve name of data column

        Returns:
            data_name (str): Name of data column
        '''
        def get_data_name_from_df(data):
            '''
            Filters out standard columns to extract only data column's name
            '''
            # Store name of data column for future reference
            columns = data.columns
            # Filter out lat, long, time columns leaves us with data column name
            filtered_cols = filter(lambda col: \
                                    col not in ['lat','long','time'], columns)
            data_name = list(filtered_cols)[0]
            return data_name
        
        def get_data_name_from_xr(data):
            '''
            Extracts variable name directly from xr.Dataset metadata
            '''
            # Extract data variables from xr.Dataset
            name = list(data.keys())
            # Ensure there's only 1 data column to read name from
            assert len(name) == 1, \
                'More than 1 data column detected, cannot retrieve data name!'
            return name[0]
        # Choose method of extraction based on data type
        if type(self.data) == type(pd.DataFrame()):
            return get_data_name_from_df(self.data)
        elif type(self.data) == type(xr.Dataset()):
            return get_data_name_from_xr(self.data)

    def set_data_col_name(self, new_name):
        '''
        Sets name of data column/data variable
        
        Args:
            name (str): Name to replace currently stored name with

        Returns:
            data (xr.Dataset or pd.DataFrame): 
                Data with variable name changed
        '''
        def set_name_df(data, old_name, new_name):
            '''
            Renames data column in pandas dataframe
            '''
            # Rename data column to new name
            return data.rename(columns={old_name: new_name})
        def set_name_xr(data, old_name, new_name):
            '''
            Renames data variable in xarray dataset
            '''
            # Rename data variable to new name
            return data.rename({old_name: new_name})
        
        # Change data name depending on data type
        if type(self.data) == type(pd.DataFrame()):
            return set_name_df(self.data, self.get_data_col_name(), new_name)
        elif type(self.data) == type(xr.Dataset()):
            return set_name_xr(self.data, self.get_data_col_name(), new_name)

class VectorDataLoader(ABC):
    '''
    Abstract class for all vector Datasets

    Methods:
        __init__:
            User defined. This is where large-scale operations are performed, 
            e.g.
                - params are set as object attributes
                - self.data set
                - self.data downsampled
                - self.data reprojected
                - self.data_name set
                
        import_data:
            User defined. Must return either pd.DataFrame or xarray.Dataset
            with lat, long, (time), data
        get_datapoints:
            Returns pd.DataFrame of datapoints within Boundary object
        get_value:
            Returns aggregated value of data within Boundary. 
            Returns as dict {data_name: data_value}
        get_hom_condition:
            Retrieves homogeneity condition of dataset within boundary. This
            defines how cellboxes are split in the mesh.
        reproject:
            Reprojects dataset from imported projection to desired projection
            Default desired projection is mercator
        downsample:
            Bins data to be more sparse if input dataset too large to handle
            Will use aggregation method defined in 'params' to bin data
        get_data_col_name:
            Returns label of data from column name in 'self.data'
        set_data_col_name:
            Changes column/data variable name in self.data to a user defined
            string. 
        col_names_to_str:
            Creates a string combining all data column names, comma seperated 
    '''
    @abstractmethod
    def __init__(self, bounds, params, min_dp):
        '''
        Args:
            bounds (Boundary): 
                Initial mesh boundary to limit scope of data ingest
            params (dict): 
                Values needed by dataloader to initialise. Unique to each
                dataloader
            min_dp (int): 
                Minimum datapoints required to get homogeneity condition
                
        User defines:
            self.data = self.import_data(bounds)
            self.data = self.downsample() [OPTIONAL]
            self.data = self.reproject(   [OPTIONAL]
                                in_proj= Current projection e.g. 'EPSG:3412',
                                out_proj= Desired projection e.g. 'EPSG:4326',
                                x_col= Name of position column 1 e.g. 'x',
                                y_col= Name of position column 2 e.g. 'y'
                                )
            self.data_name = self.get_data_col_name() [OPTIONAL]
        '''
        pass

    @abstractmethod
    def import_data(self, bounds):
        '''
        User defined method for importing data from files, or even generating 
        data from scratch
                
        Returns:
            data (xr.Dataset or pd.DataFrame):
                if xr.Dataset, 
                    - Must have coordinates 'lat' and 'long'
                    - Must have single data variable
                    - Useful methods include 
                if pd.DataFrame, 
                    - Must have columns 'lat' and 'long'
                    - Must have single data column
                    
                Downsampling and reprojecting happen in __init__() method
        '''
        pass

    def get_datapoints(self, bounds):
        '''
        Extracts datapoints from self.data within boundary defined by 'bounds'.
        self.data can be pd.DataFrame or xr.Dataset
        
        Args:
            bounds (Boundary): Limits of lat/long/time to select data from
            
        Returns:
            data (pd.Series): Column of data values within selected region 
        '''
        def get_datapoints_from_df(data, names, bounds):
            '''
            Extracts data from a pd.DataFrame
            '''
            # Mask off any positions not within spatial bounds
            # TODO Change <= to < after regression tests pass
            mask = (data['lat']  >= bounds.get_lat_min())  & \
                   (data['lat']  <= bounds.get_lat_max())  & \
                   (data['long'] > bounds.get_long_min()) & \
                   (data['long'] <= bounds.get_long_max())
            # Mask with time if time column exists
            if 'time' in data.columns:
                mask &= (data['time'] >= bounds.get_time_min()) & \
                        (data['time'] <= bounds.get_time_max())
            # Return column of data from within bounds
            return data.loc[mask][names]
        
        def get_datapoints_from_xr(data, names, bounds):
            '''
            Extracts data from a xr.Dataset
            '''
            # Select data region within spatial bounds
            data = data.sel(lat=slice(bounds.get_lat_min(),  bounds.get_lat_max() ))
            data = data.sel(long=slice(bounds.get_long_min(), bounds.get_long_max()))
            # Select data region within temporal bounds if time exists as a coordinate
            if 'time' in data.coords.keys():
                data = data.sel(time=slice(bounds.get_time_min(),  bounds.get_time_max()))
            # Cast as a pd.DataFrame
            data = data.to_dataframe().reset_index()
            # Return column of data from within bounds
            return data[names]
            
        # Choose which method to retrieve data based on input type
        if type(self.data) == type(pd.DataFrame()):
            return get_datapoints_from_df(self.data, self.get_data_col_names(), bounds)
        elif type(self.data) == type(xr.Dataset()):
            return get_datapoints_from_xr(self.data, self.get_data_col_names(), bounds)

    def get_value(self, bounds, skipna=True):
        '''
        Retrieve aggregated value from within bounds
        
        Args:
            aggregation_type (str): Method of aggregation of datapoints within
                bounds. Can be upper or lower case. 
                Accepts 'MIN', 'MAX', 'MEAN', 'STD'
                Errors on 'MEDIAN' since nonsensical for 2D vectors
            bounds (Boundary): Boundary object with limits of lat/long
            skipna (bool): Defines whether to propogate NaN's or not
                Default = True (ignore's NaN's)

        Returns:
            aggregate_value (float): Aggregated value within bounds following
                aggregation_type
        '''
        def extract_vals(row, col_vars):
            '''
            Extracts column variable values from a row, returns them in a 
            dictionary {variable: value}
            '''
            # Initialise empty dictionary
            values = {}
            # For each variable
            for col in col_vars:
                # If there isn't a row (i.e. no data), value is NaN
                if row == None: 
                    values[col] = np.nan
                # Otherwise, extract value from row
                else:           
                    values[col] = row[col]
            return values

        # Remove lat, long and time column if they exist
        dps = self.get_datapoints(bounds)
        # Get list of variables that aren't coords
        col_vars = self.get_data_col_names()
        # Create a magnitude column 
        dps['mag'] = np.sqrt(np.square(dps).sum(axis=1))

        # If no data
        if len(dps) == 0:
            row = None
        # Return float of aggregated value
        elif self.aggregate_type == 'MIN': # Find min mag vector
            row = dps[dps.mag == dps.mag.min(skipna=skipna)]
        elif self.aggregate_type == 'MAX': # Find max mag vector
           row = dps[dps.mag == dps.mag.max(skipna=skipna)]
        elif self.aggregate_type == 'MEAN': # Average each vector axis
            # TODO below is a workaround to make this work like standard code. Needs a fix
            row = {col: dps[col].mean(skipna=skipna) for col in col_vars}
        elif self.aggregate_type == 'STD': # Std Dev each vector axis
            # TODO Needs a fix like above statement
            row = {col: dps[col].std(skipna=skipna) for col in col_vars}
            
        # Median of vectors does not make sense
        elif self.aggregate_type == 'MEDIAN':
            raise ArithmeticError('Cannot find median of multi-dimensional variable!')
        # If aggregation_type not available
        else:
            raise ValueError(f'Unknown aggregation type {self.aggregate_type}')
        
        # Extract variable values from single row (or dict) and return
        return extract_vals(row, col_vars)

    # TODO get_hom_condition()
    # Using Curl / Divergence / Vorticity
    # Reynolds number?
        
    def reproject(self, in_proj='EPSG:4326', out_proj='EPSG:4326', 
                        x_col='lat', y_col='long'):
        '''
        Reprojects data using pyProj.Transformer
        self.data can be pd.DataFrame or xr.Dataset
        
        Args:
            in_proj (str): 
                Projection that the imported dataset is in
                Must be allowed by PyProj.CRS (Coordinate Reference System)
            out_proj (str): 
                Projection required for final data output
                Must be allowed by PyProj.CRS (Coordinate Reference System)
                Shouldn't change from default value (EPSG:4326)
            x_col (str): Name of coordinate column 1
            y_col (str): Name of coordinate column 2
                x_col and y_col will be cast into lat and long by the 
                reprojection 
            
        Returns:
            data (pd.DataFrame): Reprojected data with 'lat', 'long' columns 
                replacing 'x_col' and 'y_col'
        '''
        def reproject_df(data, in_proj, out_proj, x_col, y_col):
            '''
            Reprojects a pandas dataframe
            '''
            # Do the reprojection
            x, y = Transformer\
                    .from_crs(CRS(in_proj), CRS(out_proj), always_xy=True)\
                    .transform(data[x_col].to_numpy(), data[y_col].to_numpy())
            # Replace columns with reprojected columns called 'lat'/'long'
            data = data.drop(x_col, axis=1)
            data = data.drop(y_col, axis=1)
            data['lat']  = y
            data['long'] = x
            
            return data
            
        def reproject_xr(data, in_proj, out_proj, x_col, y_col):
            '''
            Reprojects a xarray dataset
            '''
            # Cast to dataframe, then reproject using reproject_df
            # Cannot reproject directly as memory usage skyrockets
            df = data.to_dataframe().reset_index()
            return reproject_df(df, in_proj, out_proj, x_col, y_col)
        
        # If no reprojection to do
        if in_proj == out_proj:
            return self.data
        # Choose appropriate method of reprojection based on data type
        elif type(self.data) == type(pd.DataFrame()):
            return reproject_df(self.data, in_proj, out_proj, x_col, y_col)
        elif type(self.data) == type(xr.Dataset()):
            return reproject_xr(self.data, in_proj, out_proj, x_col, y_col)
    
    def downsample(self):
        '''
        Downsamples imported data to be more easily manipulated
        self.data can be pd.DataFrame or xr.Dataset

        Returns:
            data (xr.Dataset or pd.DataFrame): 
                Dataset downsampled by factors defined in params, 
                and binned via aggregation method defined in params
        '''
        def downsample_xr(data, ds, agg):
            '''
            Downsample xarray dataset
            '''
            # TODO Replace with coarsen when refactor passes regression tests
            # Better method of downsampling
            # data = data.coarsen(lat=self.ds[1]).max()
            # data = data.coarsen(lon=self.ds[0]).max()
            
            # Old method of downsampling
            return downsample_df(data.to_dataframe().reset_index(), ds, agg)
        
        def downsample_df(data, ds, agg):
            '''
            Downsample pandas dataframe
            '''
            # TODO Replace with aggregate type method of downsampling when
            # refactor passes regression tests
            
            # Old method of downsampling just takes every nth column and row
            # Retrieve each unique coordinate and downsample
            ds_lats = data.lat.unique()[::ds[1]]
            ds_lons = data.long.unique()[::ds[0]]
            # Cut down dataset to only those values with downsampled coords
            data = data[data.lat.isin(ds_lats)]
            data = data[data.long.isin(ds_lons)]
            
            return data
        
        # If no downsampling
        if self.downsample_factors == (1,1):
            return self.data
        # Otherwise, downsample appropriately
        elif type(self.data) == type(pd.DataFrame()):
            return downsample_df(self.data, self.downsample_factors, self.aggregate_type)
        elif type(self.data) == type(xr.Dataset()):
            return downsample_xr(self.data, self.downsample_factors, self.aggregate_type)
        
    def get_data_col_names(self):
        '''
        Retrieve name of data column

        Returns:
            data_names [str]: List of strings of the column names
        '''
        def get_data_names_from_df(data):
            '''
            Filters out standard columns to extract only data column's name
            '''
            # Store name of data column for future reference
            columns = data.columns
            # Filter out lat, long, time columns leaves us with data column name
            filtered_cols = filter(lambda col: \
                                    col not in ['lat','long','time'], columns)
            data_names = list(filtered_cols)
            return data_names
        
        def get_data_names_from_xr(data):
            '''
            Extracts variable name directly from xr.Dataset metadata
            '''
            # Extract data variables from xr.Dataset
            data_names = list(data.keys())
            return data_names
        
        # Choose method of extraction based on data type
        if type(self.data) == type(pd.DataFrame()):
            return get_data_names_from_df(self.data)
        elif type(self.data) == type(xr.Dataset()):
            return get_data_names_from_xr(self.data)

    def set_data_col_names(self, name_dict):
        '''
        Sets name of data column/data variable
        
        Args:
            name_dict {str:str}: 
                Dictionary mapping old variable names to new variable names

        Returns:
            data (xr.Dataset or pd.DataFrame): 
                Data with variable name changed
        '''
        def set_names_df(data, name_dict):
            '''
            Renames data columns in pandas dataframe
            '''
            # Rename data column to new name
            return data.rename(columns=name_dict)
        def set_names_xr(data, name_dict):
            '''
            Renames data variables in xarray dataset
            '''
            # Rename data variable to new name
            return data.rename(name_dict)
        
        # Change data name depending on data type
        if type(self.data) == type(pd.DataFrame()):
            return set_names_df(self.data, name_dict)
        elif type(self.data) == type(xr.Dataset()):
            return set_names_xr(self.data, name_dict)

    def col_names_to_str(self):
        '''
        Turns list of col names into comma seperated string
        '''
        # Get col names
        col_names = self.get_data_col_names()
        # Join all cols into single string, seperated by commas
        cols_as_str = ','.join(col_names)
        return cols_as_str
    
class LookupTableDataLoader(ABC):
    
    # User defines Boundary objects
    # Have to ensure they cover entire domain of lat/long/time
    # Dict of boundary to value
    
    # When get_value called, input bounds
    # Figure which boundaries 'bounds' overlaps
    # calculate how much area/volume bounds takes within each Boundary
    # add all together to get value
    @abstractmethod
    def __init__(self, bounds, params):
        pass
    
    @abstractmethod
    def setup_lookup_table(self):
        # Returns dict of
        # {Boundary: value}
        pass

    def get_value(self, bounds):
        pass        

    def coord_to_boundary(self, coords):
        # If coord lat < boundary_lat_min, drop
        # If coords lat > boundary_lat_max, drop
        # Same for long
        # Same for time
        # Return list of boundaries that haven't been dropped
        pass
    
# ---------- SCALAR DATA LOADERS ---------- #
class AbstractShapeDataLoader(ScalarDataLoader):
    def __init__(self, bounds, params):
        # Creates a class attribute for all keys in params
        for key, val in params.items():
            setattr(self, key, val)
        
        # Set up data
        self.data = self.import_data(bounds)
        self.data = self.set_data_col_name("dummy_data")
        # self.data = self.set_data_col_name(self.shape)
        # self.data_name = self.get_data_col_name()
        self.data_name = "dummy_data"
    
    def import_data(self, bounds):
        # TODO Move self.lat/long = np.linspace here after reg tests pass
        # Choose appropriate shape to generate
        if self.shape == 'circle':
            data = self._gen_circle(bounds)
        elif self.shape == 'checkerboard':
            data = self._gen_checkerboard(bounds)
        elif self.shape == 'gradient':
            data = self._gen_gradient(bounds)
    
        # Fill dummy time values
        data['time'] = bounds.get_time_min()
    
        return data
    
    def _gen_circle(self, bounds):
        """
            Generates a circle within bounds of lat/long min/max.

            Args:
                bounds (Boundary): Limits of lat/long to generate within
        """
        # Generate rows
        self.lat  = np.linspace(bounds.get_lat_min(), bounds.get_lat_max(), self.ny)    
        # Generate cols
        self.long = np.linspace(bounds.get_long_min(),bounds.get_long_max(),self.nx)        

        # Set centre as centre of data_grid if none specified
        c_y = self.lat[int(self.ny/2)]  if not self.centre[0] else self.centre[0]
        c_x = self.long[int(self.nx/2)] if not self.centre[1] else self.centre[1]
        
        # Create vectors for row and col idx's
        y = np.vstack(np.linspace(bounds.get_lat_min(), bounds.get_lat_max(), self.ny))
        x = np.linspace(bounds.get_long_min(), bounds.get_long_max(), self.nx)
    
        # Create a 2D-array with distance from defined centre
        dist_from_centre = np.sqrt((x-c_x)**2 + (y-c_y)**2)
        # Turn this into a mask of values within radius
        mask = dist_from_centre <= self.radius
        # Set up empty dataframe to populate with dummy data
        dummy_df = pd.DataFrame(columns = ['lat', 'long', 'dummy_data'])
        # For each combination of lat/long
        for i in range(self.ny):
            for j in range(self.nx):
                # Create a new row, adding mask value
                row = pd.DataFrame(data={'lat':self.lat[i], 'long':self.long[j], 'dummy_data':mask[i][j]}, index=[0])
                dummy_df = pd.concat([dummy_df, row], ignore_index=True)
                
        # Change boolean values to int
        dummy_df = dummy_df.replace(False, 0)
        dummy_df = dummy_df.replace(True, 1)

        return dummy_df

    def _gen_gradient(self, bounds):
        """
            Generates a gradient across the map
            
            Args:
                bounds (Boundary): Limits of lat/long to generate within
        """
        # Generate rows
        self.lat  = np.linspace(bounds.get_lat_min(), bounds.get_lat_max(), self.ny)    
        # Generate cols
        self.long = np.linspace(bounds.get_long_min(),bounds.get_long_max(),self.nx)
        
        #Create 1D gradient
        if self.vertical:   gradient = np.linspace(0,1,self.ny)
        else:               gradient = np.linspace(0,1,self.nx)
            
        dummy_df = pd.DataFrame(columns = ['lat', 'long', 'dummy_data'])
        # For each combination of lat/long
        for i in range(self.ny):
            for j in range(self.nx):
                # Change dummy data depending on which axis to gradient
                datum = gradient[i] if self.vertical else gradient[j]
                # Create a new row, adding datum value
                row = pd.DataFrame(data={'lat':self.lat[i], 'long':self.long[j], 'dummy_data':datum}, index=[0])
                dummy_df = pd.concat([dummy_df, row], ignore_index=True)  
        
        return dummy_df

    def _gen_checkerboard(self, bounds):
        """
            Generates a checkerboard pattern across map
            
            Args:
                bounds (Boundary): Limits of lat/long to generate within
        """
        # Generate rows
        self.lat  = np.linspace(bounds.get_lat_min(), bounds.get_lat_max(), self.ny, endpoint=False)    
        # Generate cols
        self.long = np.linspace(bounds.get_long_min(),bounds.get_long_max(),self.nx, endpoint=False)

        # Create checkerboard pattern
        # Create horizontal stripes of 0's and 1's, stripe size defined by gridsize
        horizontal = np.floor((self.lat - bounds.get_lat_min()) \
                              / self.gridsize[1]) % 2
        # Create vertical stripes of 0's and 1's, stripe size defined by gridsize
        vertical   = np.floor((self.long - bounds.get_long_min())\
                              / self.gridsize[0]) % 2   
        
        dummy_df = pd.DataFrame(columns = ['lat', 'long', 'dummy_data'])
        # For each combination of lat/long
        for i in range(self.ny):
            for j in range(self.nx):
                # Horizontal XOR Vertical should create boxes
                datum = (horizontal[i] + vertical[j]) % 2
                # Create a new row, adding datum value
                row = pd.DataFrame(data={'lat':self.lat[i], 'long':self.long[j], 'dummy_data':datum}, index=[0])
                dummy_df = pd.concat([dummy_df, row], ignore_index=True)  
        
        return dummy_df    

    # TODO finish this
    def _gen_square(self, bounds):
        """
            Generates a square within bounds
            
            Args:
                bounds (Boundary): Limits of lat/long to generate within
        """
        # Set centre as centre of data_grid if none specified
        c_y = self.lat[int(self.ny/2)]  if not self.centre[0] else self.centre[0]
        c_x = self.long[int(self.nx/2)] if not self.centre[1] else self.centre[1]
        
        # Find indexes of central point
        c_idx_y = np.abs(self.lat - c_y).argmin()
        c_idx_x = np.abs(self.long - c_x).argmin()
        
        
        #
        mask = np.zeros((self.ny, self.nx))
        
        y_mask = (c_y - self.lat <= self.side_length/2) & \
                 (self.lat - c_y <= self.side_length/2)
        x_mask = (c_x - self.lat <= self.side_length/2) & \
                 (self.lat - c_x <= self.side_length/2)
        
        mask[y_mask][x_mask] = 1

        # Set up empty dataframe to populate with dummy data
        dummy_df = pd.DataFrame(columns = ['lat', 'long', 'dummy_data'])
        # For each combination of lat/long
        for i in range(self.ny):
            for j in range(self.nx):
                # Create a new row, adding mask value
                row = pd.DataFrame(data={'lat':self.lat[i], 'long':self.long[j], 'dummy_data':mask[i][j]}, index=[0])
                dummy_df = pd.concat([dummy_df, row], ignore_index=True)
                
        # Change boolean values to int
        dummy_df = dummy_df.replace(False, 0)
        dummy_df = dummy_df.replace(True, 1)

        return dummy_df

    def get_value(self, bounds, skipna=True):
        '''
        Retrieve aggregated value from within bounds
        
        Args:
            aggregation_type (str): Method of aggregation of datapoints within
                bounds. Can be upper or lower case. 
                Accepts 'MIN', 'MAX', 'MEAN', 'MEDIAN', 'STD'
            bounds (Boundary): Boundary object with limits of lat/long
            skipna (bool): Defines whether to propogate NaN's or not
                Default = True (ignore's NaN's)

        Returns:
            aggregate_value (float): Aggregated value within bounds following
                aggregation_type
        '''

        # Remove lat, long and time column if they exist
        dps = self.get_datapoints(bounds).dropna().sort_values()
        
        return_dict = {}
        # If no data
        if len(dps) == 0:
            return_dict =  {self.data_name: np.nan}
        # Return float of aggregated value
        elif self.aggregate_type == 'MIN':
            return_dict =  {self.data_name :float(dps.min(skipna=skipna))}
        elif self.aggregate_type == 'MAX':
            return_dict =  {self.data_name :float(dps.max(skipna=skipna))}
        elif self.aggregate_type == 'MEAN':
            return_dict =  {self.data_name :float(dps.mean(skipna=skipna))}
        elif self.aggregate_type == 'MEDIAN':
            return_dict =  {self.data_name :float(dps.median(skipna=skipna))}
        elif self.aggregate_type == 'STD':
            return_dict =  {self.data_name :float(dps.std(skipna=skipna))}
        # If aggregation_type not available
        else:
            raise ValueError(f'Unknown aggregation type {self.aggregate_type}')

        return return_dict
<<<<<<< HEAD
=======

>>>>>>> e3d65cb1
        # if len(dps) < self.min_dp:
        #     return return_dict
        # else:
        #     if self.shape in ['circle', 'checkerboard']:
        #         return_dict[self.data_name] = 1.0 if return_dict[self.data_name] >= 0.5 else 0.0
<<<<<<< HEAD
        #    
=======
        #     return return_dict
>>>>>>> e3d65cb1


# class AMSRDataLoader(ScalarDataLoader):
#     def __init__(self, bounds, params):
#         # Creates a class attribute for all keys in params
#         for key, val in params.items():
#             setattr(self, key, val)
        
#         self.data = self.import_data(bounds)
#         # self.data = self.downsample()
#         # self.data = self.set_data_col_name('z', 'SIC')
        
#         self.data = self.data.to_dataframe().reset_index().dropna()
#         # Set to lower case for case insensitivity
#         self.hemisphere = self.hemisphere.lower()
#         # Reproject to mercator
#         if self.hemisphere == 'north': 
#             self.data = self.reproject('EPSG:3411', 'EPSG:4326', x_col='x', y_col='y')
#         elif self.hemisphere == 'south':
#             self.data = self.reproject('EPSG:3412', 'EPSG:4326', x_col='x', y_col='y')
#         else:
#             raise ValueError('No hemisphere defined in params!')
        
#         self.data['SIC'] = self.data['z']
#         # Limit dataset to just values within bounds
#         self.data = self.data.loc[self.get_datapoints(bounds).index]
        
#         print('')
        
#     def import_data(self, bounds):
#         '''
#         Load AMSR netCDF, either as single '.nc' file, 
#         or from a folder of '.nc' files
#         '''
#         def retrieve_date(filename):
#             '''
#             Get date from filename in format:
#                 asi-AMSR2-s6250-<year><month><day>-v.5.4.nc
#             '''
#             date = filename.split('-')[-2]
#             date = f'{date[:4]}-{date[4:6]}-{date[6:]}'
#             return date
        
#         def retrieve_data(filename, date):
#             '''
#             Read in data as xr.Dataset, create time coordinate
#             '''
#             data = xr.open_dataset(filename)
#             # Add date to data
#             data = data.assign_coords(time=date)
#             return data
        
#         logging.debug("Importing AMSR data...")

#         # If single NetCDF File specified
#         if hasattr(self, 'file'):
#             # Ensure .nc file passed in params
#             assert(self.file[-3:] == '.nc')
#             logging.debug(f"- Opening file {self.file}")
#             # Extract data, append date to coords
#             date = retrieve_date(self.file)
#             data = retrieve_data(self.file, date)
#         # If folder specified
#         elif hasattr(self, 'folder'):
#             # Open folder and read in files
#             logging.debug(f"- Searching folder {self.folder}")
#             data_array = []
#             # For each .nc file in folder
#             for file in sorted(glob.glob(f'{self.folder}*.nc')):
#                 logging.debug(f"- Opening file {file}")
#                 # If date within boundary
#                 date = retrieve_date(file)
#                 # If file data from within time boundary, append to list
#                 # Doing now to avoid ingesting too much data initially
#                 if datetime.strptime(bounds.get_time_min(), '%Y-%m-%d') <= \
#                    datetime.strptime(date, '%Y-%m-%d') <= \
#                    datetime.strptime(bounds.get_time_max(), '%Y-%m-%d'):
#                     data_array.append(retrieve_data(file, date))
#             # Concat all valid files
#             data = xr.concat(data_array,'time')
#         # Otherwise need a file or folder to read from
#         else:
#             raise ValueError('File or folder not specified in params!')

#         # Remove unnecessary column
#         # data = data.drop_vars('polar_stereographic')
        
#         return data

class AMSRDataLoader:
    
    '''
    Abstract class for all scalar datasets

    Args:
        file_location (str): Path to data file or folder
        min_dp (int)   : Minimum number of datapoints to require per cellbox
            before allowing HOM condition to be calculated
        ds (int, int)  : Tuple of downsampling factors in lat, long
        data_name (str): Name of data, also name of data column in self.data
        aggregate_type (str): Type of aggregation to be used when calling
            self.get_hom_condition()
    '''
    def __init__(self, bounds, params):

    # def __init__(self, file_location, bounds, min_dp=5, ds=None, data_name=None, aggregate_type="MEAN"):
        self.file_location  = params['folder']
        self.min_dp         = params['min_dp']
        self.ds             = params['downsample_factors']
        self.hemisphere     = params['hemisphere'].lower()

        # Cast string to uppercase to accept mismatched case
        self.aggregate_type = params['aggregate_type'].upper()

        self.data = self.import_data(bounds)
        # If no data name specified, retrieve from self.data
        self.data_name = 'SIC' #data_name if data_name else self.get_data_name()
        
        logging.debug(f'- Successfully extracted {self.data_name}')    

    def import_data(self, bounds):
        
        '''
        Load AMSR netCDF, either as single '.nc' file, 
        or from a folder of '.nc' files
        '''
        def retrieve_date(filename):
            '''
            Get date from filename in format:
                asi-AMSR2-s6250-<year><month><day>-v.5.4.nc
            '''
            date = filename.split('-')[-2]
            date = f'{date[:4]}-{date[4:6]}-{date[6:]}'
            return date
        
        def retrieve_data(filename, date):
            '''
            Read in data as xr.Dataset, create time coordinate
            '''
            data = xr.open_dataset(filename)
            # Add date to data
            data = data.assign_coords(time=date)
            return data
        
        logging.debug("Importing AMSR data...")
        
        if self.file_location[-3:] == '.nc':
            self.file = self.file_location
        else:
            self.folder = self.file_location


        # If single NetCDF File specified
        if hasattr(self, 'file'):
            # Ensure .nc file passed in params
            assert(self.file[-3:] == '.nc')
            logging.debug(f"- Opening file {self.file}")
            # Extract data, append date to coords
            date = retrieve_date(self.file)
            data = retrieve_data(self.file, date)
        # If folder specified
        elif hasattr(self, 'folder'):
            # Open folder and read in files
            logging.debug(f"- Searching folder {self.folder}")
            data_array = []
            # For each .nc file in folder
            for file in sorted(glob.glob(f'{self.folder}*.nc')):
                logging.debug(f"- Opening file {file}")
                # If date within boundary
                date = retrieve_date(file)
                # If file data from within time boundary, append to list
                # Doing now to avoid ingesting too much data initially
                if datetime.strptime(bounds.get_time_min(), '%Y-%m-%d') <= \
                   datetime.strptime(date, '%Y-%m-%d') <= \
                   datetime.strptime(bounds.get_time_max(), '%Y-%m-%d'):
                    data_array.append(retrieve_data(file, date))
            # Concat all valid files
            data = xr.concat(data_array,'time')
        # Otherwise need a file or folder to read from
        else:
            raise ValueError('File or folder not specified in params!')

#         # Remove unnecessary column
        # data = data.drop(labels='polar_stereographic')
        
        
        raw_df = data.to_dataframe().reset_index().dropna()
        
        # raw_df = raw_df.set_index('time').sort_index().reset_index()
        # AMSR data is in a EPSG:3412 projection and must be reprojected into
        # EPSG:4326
        # TODO Different projections per hemisphere
        in_proj = 'EPSG:3412'
        out_proj = 'EPSG:4326'
        
        
        
        logging.debug(f'- Reprojecting from {in_proj} to {out_proj}')

        reprojected_df = self.reproject(raw_df, in_proj=in_proj, out_proj=out_proj, 
                                        x_col='x', y_col='y')
        
        mask = (reprojected_df['lat']  >= bounds.get_lat_min())  & \
               (reprojected_df['lat']  <= bounds.get_lat_max())  & \
               (reprojected_df['long'] > bounds.get_long_min()) & \
               (reprojected_df['long'] <= bounds.get_long_max()) & \
               (reprojected_df['time'] >= bounds.get_time_min()) & \
               (reprojected_df['time'] <=  bounds.get_time_max())
               
        return reprojected_df.loc[mask]

    def reproject(self, data, in_proj='EPSG:4326', out_proj='EPSG:4326', 
                        x_col='lat', y_col='long'):
        '''
        Reprojects data using pyProj.Transformer
        self.data can be pd.DataFrame or xr.Dataset
        
        Args:
            in_proj (str): 
                Projection that the imported dataset is in
                Must be allowed by PyProj.CRS (Coordinate Reference System)
            out_proj (str): 
                Projection required for final data output
                Must be allowed by PyProj.CRS (Coordinate Reference System)
                Shouldn't change from default value (EPSG:4326)
            x_col (str): Name of coordinate column 1
            y_col (str): Name of coordinate column 2
                x_col and y_col will be cast into lat and long by the 
                reprojection 
            
        Returns:
            data (pd.DataFrame): Reprojected data with 'lat', 'long' columns 
                replacing 'x_col' and 'y_col'
        '''
        def reproject_df(data, in_proj, out_proj, x_col, y_col):
            '''
            Reprojects a pandas dataframe
            '''
            # Do the reprojection
            x, y = Transformer\
                    .from_crs(CRS(in_proj), CRS(out_proj), always_xy=True)\
                    .transform(data[x_col].to_numpy(), data[y_col].to_numpy())
            # Replace columns with reprojected columns called 'lat'/'long'
            data = data.drop(x_col, axis=1)
            data = data.drop(y_col, axis=1)
            data['lat']  = y
            data['long'] = x
            data['SIC'] = data['z']
            data['time'] = pd.to_datetime(data['time'])
            
            return data
            
        def reproject_xr(data, in_proj, out_proj, x_col, y_col):
            '''
            Reprojects a xarray dataset
            '''
            # Cast to dataframe, then reproject using reproject_df
            # Cannot reproject directly as memory usage skyrockets
            df = data.to_dataframe().reset_index().dropna()
            return reproject_df(df, in_proj, out_proj, x_col, y_col)
        
        # If no reprojection to do
        if in_proj == out_proj:
            return data
        # Choose appropriate method of reprojection based on data type
        elif type(data) == type(pd.DataFrame()):
            return reproject_df(data, in_proj, out_proj, x_col, y_col)
        elif type(data) == type(xr.Dataset()):
            return reproject_xr(data, in_proj, out_proj, x_col, y_col)

    def get_datapoints(self, bounds):
        '''
        Extracts datapoints from self.data within boundary defined by 'bounds'.
        self.data can be pd.DataFrame or xr.Dataset
        
        Args:
            bounds (Boundary): Limits of lat/long/time to select data from
            
        Returns:
            data (pd.Series): Column of data values within selected region 
        '''
        def get_datapoints_from_df(data, name, bounds):
            '''
            Extracts data from a pd.DataFrame
            '''
            # Mask off any positions not within spatial bounds
            # TODO Change <= to < after regression tests pass
            mask = (data['lat']  >= bounds.get_lat_min())  & \
                   (data['lat']  <= bounds.get_lat_max())  & \
                   (data['long'] >= bounds.get_long_min()) & \
                   (data['long'] <= bounds.get_long_max())
            # Mask with time if time column exists
            if 'time' in data.columns:
                mask &= (data['time'] >= bounds.get_time_min()) & \
                        (data['time'] <= bounds.get_time_max())
            # Return column of data from within bounds
            return data.loc[mask][name]
        
        def get_datapoints_from_xr(data, name, bounds):
            '''
            Extracts data from a xr.Dataset
            '''
            # Select data region within spatial bounds
            data = data.sel(lat=slice(bounds.get_lat_min(),  bounds.get_lat_max() ))
            data = data.sel(long=slice(bounds.get_long_min(), bounds.get_long_max()))
            # Select data region within temporal bounds if time exists as a coordinate
            if 'time' in data.coords.keys():
                data = data.sel(time=slice(bounds.get_time_min(),  bounds.get_time_max()))
            # Cast as a pd.DataFrame
            data = data.to_dataframe().reset_index().dropna()
            # Return column of data from within bounds
            return data[name]
            
        # Choose which method to retrieve data based on input type
        if type(self.data) == type(pd.DataFrame()):
            return get_datapoints_from_df(self.data, 'SIC', bounds)
        elif type(self.data) == type(xr.Dataset()):
            return get_datapoints_from_xr(self.data, 'SIC', bounds)


    def get_data_name(self):
        '''
        Retrieve name of data column

        Returns:
            data_name (str): Name of data column
        '''
        # Store name of data column for future reference
        
        columns = self.data.columns
        # Filter out lat, long, time columns leaves us with data column name
        filtered_cols = filter(lambda col: col not in ['lat','long','time'], columns)
        data_name = list(filtered_cols)[0]
        return data_name

    def get_value(self, bounds, skipna=True):
        '''
        Retrieve aggregated value from within bounds
        
        Args:
            aggregation_type (str): Method of aggregation of datapoints within
                bounds. Can be upper or lower case. 
                Accepts 'MIN', 'MAX', 'MEAN', 'MEDIAN', 'STD'
            bounds (Boundary): Boundary object with limits of lat/long
            skipna (bool): Defines whether to propogate NaN's or not
                Default = True (ignore's NaN's)

        Returns:
            aggregate_value (float): Aggregated value within bounds following
                aggregation_type
        '''

        # Remove lat, long and time column if they exist
        dps = self.get_datapoints(bounds).dropna()
        # If no data
        if len(dps) == 0:
            return {self.data_name :np.nan}
        # Return float of aggregated value
        elif self.aggregate_type == 'MIN':
            return {self.data_name :float(dps.min(skipna=skipna))}
        elif self.aggregate_type == 'MAX':
            return {self.data_name :float(dps.max(skipna=skipna))}
        elif self.aggregate_type == 'MEAN':
            return {self.data_name :float(dps.mean(skipna=skipna))}
        elif self.aggregate_type == 'MEDIAN':
            return {self.data_name :float(dps.median(skipna=skipna))}
        elif self.aggregate_type == 'STD':
            return {self.data_name :float(dps.std(skipna=skipna))}
        # If aggregation_type not available
        else:
            raise ValueError(f'Unknown aggregation type {self.aggregate_type}')

    def get_hom_condition(self, bounds, splitting_conds):
        '''
        Retrieve homogeneity condition
        
        Args: 
            bounds (Boundary): Boundary object with limits of datarange to analyse
            splitting_conds (dict):
                ['threshold'] (float):  The threshold at which data points of 
                    type 'value' within this CellBox are checked to be either 
                    above or below
                ['upper_bound'] (float): The lowerbound of acceptable percentage 
                    of data_points of type value within this CellBox that are 
                    above 'threshold'
                ['lower_bound'] (float): the upperbound of acceptable percentage 
                    of data_points of type value within this CellBox that are 
                    above 'threshold'

        Returns:
            hom_condition (string): The homogeniety condtion of this CellBox by 
                given parameters hom_condition is of the form -
            CLR = the proportion of data points within this cellbox over a given
                threshold is lower than the lowerbound
            HOM = the proportion of data points within this cellbox over a given
                threshold is higher than the upperbound
            MIN = the cellbox contains less than a minimum number of data points

            HET = the proportion of data points within this cellbox over a given
                threshold if between the upper and lower bound
        '''
        # Retrieve datapoints to analyse
        dps = self.get_datapoints(bounds)
        
        # If not enough datapoints
        if len(dps) < self.min_dp: return 'MIN'
        # Otherwise, extract the homogeneity condition

        # Calculate fraction over threshold
        num_over_threshold = dps[dps > splitting_conds['threshold']]
        frac_over_threshold = num_over_threshold.shape[0]/dps.shape[0]

        # Return homogeneity condition
        if   frac_over_threshold <= splitting_conds['lower_bound']: return 'CLR'
        elif frac_over_threshold >= splitting_conds['upper_bound']: return 'HOM'
        else: return 'HET'

class BSOSESeaIceDataLoader(ScalarDataLoader):
    def __init__(self, bounds, params):
        # Creates a class attribute for all keys in params
        for key, val in params.items():
            setattr(self, key, val)
        
        # Set up data
        self.data = self.import_data(bounds)
        self.data_name = self.get_data_col_name() # = 'SIC'
        
    def import_data(self, bounds):
        logging.debug("Importing BSOSE Sea Ice data...")
        logging.debug(f"- Opening file {self.file}")
        # Open Dataset
        data = xr.open_dataset(self.file)
        # Change column names
        data = data.rename({'SIarea': 'SIC',
                            'YC': 'lat',
                            'XC': 'long'})
        
        # Limit to initial boundary
        data = data.sel(lat=slice(bounds.get_lat_min(),
                                  bounds.get_lat_max()))
        # bound%360 because dataset is from [0:360), and bounds in [-180:180]
        data = data.sel(long=slice(bounds.get_long_min()%360,
                                   bounds.get_long_max()%360))
        data = data.sel(time=slice(bounds.get_time_min(), 
                                   bounds.get_time_max()))
        
        # Change domain of dataset from [0:360) to [-180:180)
        # NOTE: Must do this AFTER sel because otherwise KeyError
        data = data.assign_coords(long=((data.long + 180) % 360) - 180)
        if hasattr(self, 'units'):
            # Convert to percentage form if requested in params
            if self.units == 'percentage':
                data = data.assign(SIC= data['SIC'] * 100)
            elif self.units == 'fraction':
                pass # BSOSE data already in fraction form
            else:
                raise ValueError(f"Parameter 'units' not understood."\
                                  "Expected 'percentage' or 'fraction',"\
                                  "but recieved {self.units}")
        return data

class BSOSEDepthDataLoader(ScalarDataLoader):
    def __init__(self, bounds, params):
        # Creates a class attribute for all keys in params
        for key, val in params.items():
            setattr(self, key, val)
        
        # Set up data
        self.data = self.import_data(bounds)
        self.data_name = self.get_data_col_name() # = 'elevation'
        
    def import_data(self, bounds):
        logging.debug("Importing BSOSE Depth data...")
        logging.debug(f"- Opening file {self.file}")
        # Open Dataset
        data = xr.open_dataset(self.file)
        # Change column names
        data = data.rename({'Depth': 'elevation',
                            'YC': 'lat',
                            'XC': 'long'})
        # Change domain of dataset from [0:360) to [-180:180)
        data = data.assign_coords(long=((da.lon + 180) % 360) - 180)
        
        # Limit to initial boundary
        data = data.sel(lat=slice(bounds.get_lat_min(),
                                  bounds.get_lat_max()))
        data = data.sel(long=slice(bounds.get_long_min(),
                                   bounds.get_long_max()))
        data = data.sel(time=slice(bounds.get_time_min(), 
                                   bounds.get_time_max()))
        
        return data

class BalticSeaIceDataLoader(ScalarDataLoader):
    def __init__(self, bounds, params):
        # Creates a class attribute for all keys in params
        for key, val in params.items():
            setattr(self, key, val)
        
        # Set up data
        self.data = self.import_data(bounds)
        self.data_name = self.get_data_col_name() # = 'SIC'
        
    def import_data(self, bounds):
        logging.debug("Importing Baltic Sea Ice data...")
        logging.debug(f"- Opening file {self.file}")
        # Open Dataset
        data = xr.open_dataset(self.file)
        # Change column names
        data = data.rename({'ice_concentration': 'SIC',
                            'lon': 'long'})
        # Limit to just SIC data
        data = data['SIC'].to_dataset()
        # Reverse order of lat as array goes from max to min
        data = data.reindex(lat=data.lat[::-1])
        # Limit to initial boundary
        data = data.sel(lat=slice(bounds.get_lat_min(),
                                  bounds.get_lat_max()))
        data = data.sel(long=slice(bounds.get_long_min(),
                                   bounds.get_long_max()))
        data = data.sel(time=slice(bounds.get_time_min(), 
                                   bounds.get_time_max()))
        
        return data

class DummyScalarDataLoader(ScalarDataLoader):
    def __init__(self, bounds, params):
        # Creates a class attribute for all keys in params
        for key, val in params.items():
            setattr(self, key, val)
        
        # Set up data
        self.data = self.import_data(bounds)
        self.data_name = self.get_data_col_name() # 'dummy_data'
        
    def import_data(self, bounds):
        logging.debug("Importing dummy data...")
        logging.debug(f"- Opening file {self.file}")
        # Load in a csv file
        data = pd.read_csv(self.file)

        # Limit to within boundaries
        data = data[data['long'].between(bounds.get_long_min(), 
                                         bounds.get_long_max())]
        data = data[data['lat'].between(bounds.get_lat_min(), 
                                        bounds.get_lat_max())]
        data = data[data['time'].between(bounds.get_time_min(), 
                                         bounds.get_time_max())]
        
        return data

class GEBCODataLoader(ScalarDataLoader):
    def __init__(self, bounds, params):
        # Creates a class attribute for all keys in params
        for key, val in params.items():
            setattr(self, key, val)
        
        self.data = self.import_data(bounds)
        self.data = self.downsample()
        
        self.data_name = self.get_data_col_name() # = 'elevation'
        
    def import_data(self, bounds):
        logging.debug("Importing GEBCO data...")
        logging.debug(f"- Opening file {self.file}")
        # Open Dataset
        data = xr.open_dataset(self.file)
        data = data.rename({'lon':'long'})
        
        # Limit to initial boundary
        data = data.sel(lat=slice(bounds.get_lat_min(),bounds.get_lat_max()))
        data = data.sel(long=slice(bounds.get_long_min(),bounds.get_long_max()))
        return data

class MODISDataLoader(ScalarDataLoader):
    def __init__(self, bounds, params):
        # Creates a class attribute for all keys in params
        for key, val in params.items():
            setattr(self, key, val)
        
        # Set up data
        self.data = self.import_data(bounds)
        self.data_name = self.get_data_col_name() # = 'SIC'
        
    def import_data(self, bounds):
        logging.debug("Importing MODIS Sea Ice data...")
        logging.debug(f"- Opening file {self.file}")
        # Open Dataset
        data = xr.open_dataset(self.file)
        # Change column name
        data = data.rename({'iceArea': 'SIC'})

        # Set areas obscured by cloud to NaN values
        data = data.where(data.cloud != 1, drop=True)
        
        # Limit to initial boundary
        data = data.sel(lat=slice(bounds.get_lat_min(),
                                  bounds.get_lat_max()))
        data = data.sel(long=slice(bounds.get_long_min(),
                                   bounds.get_long_max()))
        data = data.sel(time=slice(bounds.get_time_min(), 
                                   bounds.get_time_max()))
        
        return data

# TODO Convert these to LUT dataloaders
class DensityDataLoader(ScalarDataLoader):
    
    def __init__(self, bounds, params):
        # Creates a class attribute for all keys in params
        for key, val in params.items():
            setattr(self, key, val)
        
        self.data = self.import_data(bounds)
        self.data_name = self.get_data_col_name()
                    
    def import_data(self, bounds):
        '''
        Placeholder until lookup-table dataloader class implemented
        '''
        thicknesses = {
            'Ross':          {'winter': 0.72, 'spring': 0.67, 'summer': 1.32, 
                              'autumn': 0.82, 'year': 1.07},
            'Bellinghausen': {'winter': 0.65, 'spring': 0.79, 'summer': 2.14, 
                              'autumn': 0.79, 'year': 0.90},
            'Weddell E':     {'winter': 0.54, 'spring': 0.89, 'summer': 0.87, 
                              'autumn': 0.44, 'year': 0.73},
            'Weddell W':     {'winter': 1.33, 'spring': 1.33, 'summer': 1.20, 
                              'autumn': 1.38, 'year': 1.33},
            'Indian':        {'winter': 0.59, 'spring': 0.78, 'summer': 1.05, 
                              'autumn': 0.45, 'year': 0.68},
            'West Pacific':  {'winter': 0.72, 'spring': 0.68, 'summer': 1.17, 
                              'autumn': 0.75, 'year': 0.79},
            'None':          {'winter': 0.72, 'spring': 0.67, 'summer': 1.32, 
                              'autumn': 0.82, 'year': 1.07}}
        seasons = {
            12: 'summer', 1:  'summer', 2:  'summer', 
            3:  'autumn', 4:  'autumn', 5:  'autumn', 
            6:  'winter', 7:  'winter', 8:  'winter', 
            9:  'spring', 10: 'spring', 11: 'spring'}
        
        def get_thickness(d, lon):
            month = d.month
            season = seasons[month]
            
            if   -130 <= lon <  -60: sea = 'Bellinghausen'
            elif  -60 <= lon <  -45: sea = 'Weddell W'
            elif  -45 <= lon <   20: sea = 'Weddell E'
            elif   20 <= lon <   90: sea = 'Indian'
            elif   90 <= lon <  160: sea = 'West Pacific'
            elif  160 <= lon <  180: sea = 'Ross'
            elif -180 <= lon < -130: sea = 'Ross'
            else: sea = 'None'
            
            return thicknesses[sea][season]
        
        
        lats = [lat for lat in np.arange(bounds.get_lat_min(), 
                                         bounds.get_lat_max(), 0.05)]
        lons = [lon for lon in np.arange(bounds.get_long_min(), 
                                         bounds.get_long_max(), 0.05)]
        
        start_date = datetime.strptime(bounds.get_time_min(), "%Y-%m-%d")
        end_date = datetime.strptime(bounds.get_time_max(), "%Y-%m-%d")
        delta = end_date - start_date
        dates = [start_date + timedelta(days=i) for i in range(delta.days+1)]
        
        thickness_data = xr.DataArray(
            data=[[[get_thickness(d, lon) for lon in lons] for _ in lats] for d in dates],
            coords=dict(
                lat=lats,
                long=lons,
                time=[d.strftime('%Y-%m-%d') for d in dates]),
            dims=('time','lat','long'),
            name='thickness')

        return thickness_data.to_dataframe().reset_index().set_index(['lat', 'long', 'time']).reset_index()

class ThicknessDataLoader(ScalarDataLoader):
    
    def __init__(self, bounds, params):
        # Creates a class attribute for all keys in params
        for key, val in params.items():
            setattr(self, key, val)
        
        self.data = self.import_data(bounds)
        self.data_name = self.get_data_col_name()
        
    def import_data(self, bounds):
        '''
        Placeholder until lookup-table dataloader class implemented
        '''
        densities = {'summer': 875.0, 
                     'autumn': 900.0, 
                     'winter': 920.0,
                     'spring': 900.0}

        seasons = {
            12: 'summer', 1:  'summer', 2:  'summer', 
            3:  'autumn', 4:  'autumn', 5:  'autumn', 
            6:  'winter', 7:  'winter', 8:  'winter', 
            9:  'spring', 10: 'spring', 11: 'spring'}
        
        def get_density(d):
            month = d.month
            season = seasons[month]
            return densities[season]
        
        
        lats = [lat for lat in np.arange(bounds.get_lat_min(), 
                                         bounds.get_lat_max(), 0.05)]
        lons = [lon for lon in np.arange(bounds.get_long_min(), 
                                         bounds.get_long_max(), 0.05)]

        start_date = datetime.strptime(bounds.get_time_min(), "%Y-%m-%d")
        end_date = datetime.strptime(bounds.get_time_max(), "%Y-%m-%d")
        delta = end_date - start_date
        dates = [start_date + timedelta(days=i) for i in range(delta.days+1)]
        
        density_data = xr.DataArray(
            data=[[[get_density(d) for _ in lons] for _ in lats] for d in dates],
            coords=dict(
                lat=lats,
                long=lons,
                time=[d.strftime('%Y-%m-%d') for d in dates]),
            dims=('time','lat','long'),
            name='density')
        
        return density_data.to_dataframe().reset_index().set_index(['lat', 'long', 'time']).reset_index()
    

# ---------- VECTOR DATA LOADERS ---------- #
class BalticCurrentsDataLoader(VectorDataLoader):
    def __init__(self, bounds, params):
        # Creates a class attribute for all keys in params
        for key, val in params.items():
            setattr(self, key, val)
        
        # Set up data
        self.data = self.import_data(bounds)
        self.data_name = self.col_names_to_str() # = 'SIC'
        
    def import_data(self, bounds):
        logging.debug("Importing Baltic Current data...")
        logging.debug(f"- Opening file {self.file}")
        # Open Dataset
        data = xr.open_dataset(self.file)
        # Change column names
        data = data.rename({'latitude': 'lat',
                            'longitude': 'long',
                            'uo': 'uC',
                            'vo': 'vC'})

        # Limit to initial boundary
        data = data.sel(lat=slice(bounds.get_lat_min(),
                                  bounds.get_lat_max()))
        data = data.sel(long=slice(bounds.get_long_min(),
                                   bounds.get_long_max()))
        data = data.sel(time=slice(bounds.get_time_min(), 
                                   bounds.get_time_max()))
        
        return data

class DummyVectorDataLoader(VectorDataLoader):
    def __init__(self, bounds, params):
        # Creates a class attribute for all keys in params
        for key, val in params.items():
            setattr(self, key, val)
        
        # Set up data
        self.data = self.import_data(bounds)
        self.data_name = self.get_data_col_name() # 'dummy_data'
        
    def import_data(self, bounds):
        logging.debug("Importing dummy data...")
        logging.debug(f"- Opening file {self.file}")
        # Load in a csv file
        data = pd.read_csv(self.file)

        # Limit to within boundaries
        data = data[data['long'].between(bounds.get_long_min(), 
                                         bounds.get_long_max())]
        data = data[data['lat'].between(bounds.get_lat_min(), 
                                        bounds.get_lat_max())]
        data = data[data['time'].between(bounds.get_time_min(), 
                                         bounds.get_time_max())]
        
        return data

class ERA5WindDataLoader(VectorDataLoader):
    def __init__(self, bounds, params):
        # Creates a class attribute for all keys in params
        for key, val in params.items():
            setattr(self, key, val)
        
        # Set up data
        self.data = self.import_data(bounds)
        self.data_name = self.col_names_to_str() # = 'SIC'
        
    def import_data(self, bounds):
        logging.debug("Importing ERA5 Wind data...")
        logging.debug(f"- Opening file {self.file}")
        # Open Dataset
        data = xr.open_dataset(self.file)
        # Change column names
        data = data.rename({'latitude': 'lat',
                            'longitude': 'long'})

        # TODO Ask if we need this line or not? Seems really weird
        data = data.assign(time= data['time'] + pd.Timedelta(days=365*2))

        # Set min time to start of month to ensure we include data as only have
        # monthly cadence. Assuming time is in str format
        time_min = datetime.strptime(bounds.get_time_min(), '%Y-%m-%d')
        time_min = datetime.strftime(time_min, '%Y-%m-01')

        # Reverse order of lat as array goes from max to min
        data = data.reindex(lat=data.lat[::-1])

        # Limit to initial boundary
        data = data.sel(lat=slice(bounds.get_lat_min(),
                                  bounds.get_lat_max()))
        data = data.sel(long=slice(bounds.get_long_min(),
                                   bounds.get_long_max()))
        data = data.sel(time=slice(time_min, 
                                   bounds.get_time_max()))
        
        return data

class NorthSeaCurrentsDataLoader(VectorDataLoader):
    def __init__(self, bounds, params):
        # Creates a class attribute for all keys in params
        for key, val in params.items():
            setattr(self, key, val)
        
        # Set up data
        self.data = self.import_data(bounds)
        self.data_name = self.col_names_to_str() # = 'SIC'
        
    def import_data(self, bounds):
        logging.debug("Importing North Sea Current data...")
        logging.debug(f"- Opening file {self.file}")
        # Open Dataset
        data = xr.open_dataset(self.file)
        # Change column names
        data = data.rename({'lon': 'long',
                            'times': 'time',
                            'U': 'uC',
                            'V': 'vC'})
        # Limit to just these coords and variables
        data = data[['uC','vC']]
        
        # data = data.assign_coords(time=data.times.)
        
        # Limit to initial boundary
        data = data.sel(lat=slice(bounds.get_lat_min(),
                                  bounds.get_lat_max()))
        data = data.sel(long=slice(bounds.get_long_min(),
                                   bounds.get_long_max()))
        data = data.sel(time=slice(bounds.get_time_min(), 
                                   bounds.get_time_max()))
        
        return data

#TODO Read in 2 files, combine to one object
class ORAS5CurrentDataLoader(VectorDataLoader):
    def __init__(self, bounds, params):
        # Creates a class attribute for all keys in params
        for key, val in params.items():
            setattr(self, key, val)
        
        # Set up data
        self.data = self.import_data(bounds)
        self.data_name = self.col_names_to_str() # = 'SIC'
        
    def import_data(self, bounds, binsize=0.25):
        logging.debug("Importing ORAS5 Current data...")
        
        # Open Dataset
        logging.debug(f"- Opening zonal velocity file {self.file_u}")
        data_u = xr.open_dataset(self.file_u)
        
        
        logging.debug(f"- Opening meridional velocity file {self.file_v}")
        data_v = xr.open_dataset(self.data_v)
        
        # Ensure time frame of both zonal/meridional components match
        assert (data_u.time_counter.values == data_v.time_counter.values), \
            'Timestamp of input files do not match!'
            
        # Set domain of new coordinates to bin within
        lat_min = np.floor(min(data_u.nav_lat.min(), data_v.nav_lat.min()))
        lat_max = np.ceil(max(data_u.nav_lat.max(), data_v.nav_lat.max()))
        lat_range = np.arange(lat_min, lat_max, binsize)
        lon_min = np.floor(min(data_u.nav_lon.min(), data_v.nav_lon.min()))
        lon_max = np.ceil(max(data_u.nav_lon.max(), data_v.nav_lon.max()))
        lon_range = np.arange(lon_min, lon_max, binsize)
        time = data_u.time_counter.values
        
        
        
        # TODO
        

        data = xr.open_dataset(self.file)
        
        # Change column names
        data = data.rename({'nav_lon': 'long',
                            'nav_lat': 'lat',
                            'uo': 'uC',
                            'vo': 'vC'})
        # Limit to just these coords and variables
        data = data[['lat','long','uC','vC']]
        
        # Limit to initial boundary
        data = data.sel(lat=slice(bounds.get_lat_min(),
                                  bounds.get_lat_max()))
        data = data.sel(long=slice(bounds.get_long_min(),
                                   bounds.get_long_max()))
        data = data.sel(time=slice(bounds.get_time_max(), 
                                   bounds.get_time_max()))
        
        return data

class SOSEDataLoader(VectorDataLoader):

    def __init__(self, bounds, params):
        # Creates a class attribute for all keys in params
        for key, val in params.items():
            setattr(self, key, val)
        
        self.data = self.import_data(bounds)
        self.data_name = self.col_names_to_str()
        
    def import_data(self, bounds):
        '''
        Load SOSE netCDF
        '''
        logging.debug("Importing SOSE data...")
        # Import raw data

        # Open dataset and cast to pandas df
        logging.debug(f"- Opening file {self.file}")
        data = xr.open_dataset(self.file)

        df = data.to_dataframe().reset_index()
        
        # Change long coordinate to be in [-180,180) domain rather than [0,360)
        df['long'] = df['lon'].apply(lambda x: x-360 if x>180 else x)
        # Extract relevant columns
        df = df[['lat','long','uC','vC']]
        # Limit to  values between lat/long boundaries
        df = df[df['long'].between(bounds.get_long_min(), bounds.get_long_max())]
        df = df[df['lat'].between(bounds.get_lat_min(), bounds.get_lat_max())]

        return df


if __name__ == '__main__':

    def polygon_str_to_boundaries(polygon):
        "POLYGON ((-61.25 -65, -61.25 -64.375, -60 -64.375, -60 -65, -61.25 -65))"
        new_str = polygon.replace('POLYGON ((', '').replace('))','')
        coords = new_str.split(',')
        c1 = coords[0].lstrip().split(' ')
        c2 = coords[2].lstrip().split(' ')
        
        long_min = float(c1[0])
        lat_min = float(c1[1])
        
        long_max = float(c2[0])
        lat_max = float(c2[1])
        
        return [lat_min, lat_max], [long_min, long_max]
    
    def boundary_str_to_boundaries(bounds):
        "POLYGON ((-61.25 -65, -61.25 -64.375, -60 -64.375, -60 -65, -61.25 -65))"
        new_str = bounds.replace('[', '').replace(']','').replace(' ','')
        coords = new_str.split(',')
        long_min = float(coords[0])
        lat_min = float(coords[1])
        
        long_max = float(coords[4])
        lat_max = float(coords[5])
        
        return [lat_min, lat_max], [long_min, long_max]    

    # lat_range, long_range = polygon_str_to_boundaries(
    #     "POLYGON ((-55 -61.953125, -55 -61.875, -54.84375 -61.875, -54.84375 -61.953125, -55 -61.953125))"
    #     )
    
    lat_range = [-65, -60]
    long_range = [-70, -50]
    
    factory = DataLoaderFactory()
    bounds = Boundary(lat_range, long_range, ['2013-03-01','2013-03-14'])
    bad_lat_range, bad_long_range = polygon_str_to_boundaries(
        # "POLYGON ((-59.375 -60.703125, -59.375 -60.625, -59.21875 -60.625, -59.21875 -60.703125, -59.375 -60.703125))"          # Total
        "POLYGON ((-61.5625 -63.828125, -61.5625 -63.75, -61.40625 -63.75, -61.40625 -63.828125, -61.5625 -63.828125))"
    )
    bad_cb_bounds = Boundary(bad_lat_range, bad_long_range, ['2013-03-01','2013-03-14'])
    

    
    # ............... SCALAR DATA LOADERS ............... #
    
    if False: # Run GEBCO
        params = {
            'file': '/home/habbot/Documents/Work/PolarRoute/datastore/bathymetry/GEBCO/gebco_2022_n-40.0_s-90.0_w-140.0_e0.0.nc',
            'downsample_factors': (5,5),
            'data_name': 'elevation',
            'aggregate_type': 'MAX'
        }

        split_conds = {
            'threshold': 620,
            'upper_bound': 0.9,
            'lower_bound': 0.1
        }

        gebco = factory.get_dataloader('GEBCO', bounds, params, min_dp = 5)

        print(gebco.get_value(bounds))
        print(gebco.get_hom_condition(bounds, split_conds))

    if False: # Run AMSR
        params = {
            'folder': '/home/habbot/Documents/Work/PolarRoute/datastore/sic/amsr_south/',
            # 'file': 'PolarRoute/datastore/sic/amsr_south/asi-AMSR2-s6250-20201110-v5.4.nc',
            'data_name': 'SIC',
            'aggregate_type': 'MEAN',
            'hemisphere': 'South'
        }

        split_conds = {
            'threshold': 35,
            'upper_bound': 0.9,
            'lower_bound': 0.1
        }

        amsr = factory.get_dataloader('AMSR_folder', bounds, params, min_dp = 5)

        print(amsr.get_value(bounds))
        print(amsr.get_hom_condition(bounds, split_conds))

    if False: # Run BSOSE Sea Ice
        params = {
            'file': '/home/habbot/Documents/Work/PolarRoute/datastore/sic/bsose/bsose_i122_2013to2017_1day_SeaIceArea.nc',
            'data_name': 'SIC',
            'aggregate_type': 'MEAN'
        }

        split_conds = {
            'threshold': 0.35,
            'upper_bound': 0.9,
            'lower_bound': 0.1
        }

        bsose_sic = factory.get_dataloader('bsose_sic', bounds, params, min_dp = 5)

        print(bsose_sic.get_value(bounds))
        print(bsose_sic.get_hom_condition(bounds, split_conds))

    if False: # Run BSOSE Depth         - NEED DATA TO TEST
        pass

    if False: # Run Baltic Sea Ice
        params = {
            'file': '/home/habbot/Documents/Work/PolarRoute/datastore/sic/baltic/BalticIceMar05.nc',
            'data_name': 'SIC',
            'aggregate_type': 'MEAN'
        }

        split_conds = {
            'threshold': 0.35,
            'upper_bound': 0.9,
            'lower_bound': 0.1
        }

        baltic_sic = factory.get_dataloader('baltic_sic', bounds, params, min_dp = 5)

        print(baltic_sic.get_value(bounds))
        print(baltic_sic.get_hom_condition(bounds, split_conds))

    if False: # Run MODIS               - NEED DATA TO TEST
        pass

    if False: # Run Dummy Scalar        - NEED DATA TO TEST
        pass

    # ............... VECTOR DATA LOADERS ............... #

    if False: # Run SOSE
        params = {
            'file': '/home/habbot/Documents/Work/PolarRoute/datastore/currents/sose_currents/SOSE_surface_velocity_6yearMean_2005-2010.nc',
            'aggregate_type': 'MEAN'
        }

        sose = factory.get_dataloader('SOSE', bounds, params, min_dp = 5)

        print(sose.get_value(bounds))

    if False: # Run Baltic Currents     - NEED DATA TO TEST
        pass

    if False: # Run ERA5 Wind
        params = {
            'file': '/home/habbot/Documents/Work/PolarRoute/datastore/wind/era5_wind_2013.nc',
            'aggregate_type': 'MEAN'
        }

        era5 = factory.get_dataloader('era5_wind', bounds, params, min_dp = 5)

        print(era5.get_value(bounds))

    if False: # Run North Sea Currents
        params = {
            'file': '/home/habbot/Documents/Work/PolarRoute/datastore/currents/north_atlantic/CS3_POLCOMS2006_11.nc',
            'aggregate_type': 'MEAN'
        }

        northsea_currents = factory.get_dataloader('northsea_currents', bounds, params, min_dp = 5)

        print(northsea_currents.get_value(bounds))

    if False: # Run ORAS5 Currents
        params = {
            'file': '/home/habbot/Documents/Work/PolarRoute/datastore/currents/oras5/oras5_2019.nc',
            'aggregate_type': 'MEAN'
        }

        oras5 = factory.get_dataloader('oras5_currents', bounds, params, min_dp = 5)

        print(oras5.get_value(bounds))


    if False: # Run Dummy Vector
        pass

    # ............... LOOKUP TABLE DATA LOADERS ............... #

    if False: # Run Thickness
        params = {
            'data_name': 'thickness',
        }
  
        split_conds = {
            'threshold': 0.5,
            'upper_bound': 0.9,
            'lower_bound': 0.1
        }
        
        thickness = factory.get_dataloader('thickness', bounds, params, min_dp = 1)

        print(thickness.get_value(bounds))
        print(thickness.get_hom_condition(bounds, split_conds))

    if False: # Run Density
        params = {
            'data_name': 'density',
        }
  
        split_conds = {
            'threshold': 900,
            'upper_bound': 0.9,
            'lower_bound': 0.1
        }
        
        density = factory.get_dataloader('density', bounds, params, min_dp = 1)

        print(density.get_value(bounds))
        print(density.get_hom_condition(bounds, split_conds))

    # ............... ABSTRACT SHAPE DATA LOADERS ............... #

    if True: # Run Circle
        params = {
            "data_name": "dummy_data",
            "value_fill_types": "parent",
            "nx": 201,
            "ny": 201,
            "radius": 2,
            "centre": [-62.5, -60],
        }

        split_conds = {
            'threshold': 0.5,
            'upper_bound': 0.99,
            'lower_bound': 0.01
        }

        circle = factory.get_dataloader('circle', bounds, params, min_dp = 5)

    if False: # Run Gradient
        params = {
            'n': 11,
            'vertical': False
        }
        split_conds = {
            'threshold': 0.5,
            'upper_bound': 0.9,
            'lower_bound': 0.1
        }
        gradient = factory.get_dataloader('gradient', bounds, params, min_dp = 1)
        
        print(gradient.get_value(bounds))
        print(gradient.get_hom_condition(bounds, split_conds))
    
    if True: # Run Checkerboard
        params = {
            'nx': 201,
            'ny': 201,
            'gridsize': (6,3)
        }
        split_conds = {
            'threshold': 0.5,
            'upper_bound': 0.85,
            'lower_bound': 0.15
        }
        checkerboard = factory.get_dataloader('checkerboard', bounds, params, min_dp = 5)
        
        print(checkerboard.get_value(bounds))
        print(checkerboard.get_hom_condition(bounds, split_conds))
            
    print('hi')<|MERGE_RESOLUTION|>--- conflicted
+++ resolved
@@ -1154,21 +1154,7 @@
         else:
             raise ValueError(f'Unknown aggregation type {self.aggregate_type}')
 
-        return return_dict
-<<<<<<< HEAD
-=======
-
->>>>>>> e3d65cb1
-        # if len(dps) < self.min_dp:
-        #     return return_dict
-        # else:
-        #     if self.shape in ['circle', 'checkerboard']:
-        #         return_dict[self.data_name] = 1.0 if return_dict[self.data_name] >= 0.5 else 0.0
-<<<<<<< HEAD
-        #    
-=======
-        #     return return_dict
->>>>>>> e3d65cb1
+       return return_dict
 
 
 # class AMSRDataLoader(ScalarDataLoader):
