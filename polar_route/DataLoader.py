--- conflicted
+++ resolved
@@ -41,188 +41,6 @@
         return data_loader(file_location, bounds, min_dp=min_dp, ds=ds, data_name=data_name, aggregate_type=agg_type)
 
 class ScalarDataLoader(ABC):
-<<<<<<< HEAD
-	'''
-	Abstract class for all scalar datasets
-
-	Args:
-		file_location (str): Path to data file or folder
-		min_dp (int)   : Minimum number of datapoints to require per cellbox
-			before allowing HOM condition to be calculated
-		ds (int, int)  : Tuple of downsampling factors in lat, long
-		data_name (str): Name of data, also name of data column in self.data
-		aggregate_type (str): Type of aggregation to be used when calling
-			self.get_hom_condition()
-	'''
-	def __init__(self, file_location, min_dp=5, ds=None, data_name=None, aggregate_type="MEAN"):
-		self.file_location  = file_location
-		self.min_dp         = min_dp
-		self.ds             = ds
-
-		# Cast string to uppercase to accept mismatched case
-		self.aggregate_type = aggregate_type.upper()
-
-		# Sets self.data from user deined functions _set_data()
-		self._set_data() 
-		# If no data name specified, retrieve from self.data
-		self.data_name = data_name if data_name else self._get_data_name()
-		
-		logging.debug(f'- Successfully extracted {self.data_name}')
-
-
-	@abstractmethod
-	def _set_data(self, **kwargs):
-		'''
-		Import data from whatever format this datasource is in and
-		reproject it to EPSG:4326 (our working projection)
-		'''
-		pass
-
-
-	def _get_data_name(self):
-		'''
-		Retrieve name of data column
-
-		Returns:
-			data_name (str): Name of data column
-		'''
-		# Store name of data column for future reference
-		columns = self.data.columns
-		# Filter out lat, long, time columns leaves us with data column name
-		filtered_cols = filter(lambda col: col not in ['lat','long','time'], columns)
-		data_name = list(filtered_cols)[0]
-		return data_name
-	
-	def get_value(self, bounds, skipna=True):
-		'''
-		Retrieve aggregated value from within bounds
-		
-		Args:
-			aggregation_type (str): Method of aggregation of datapoints within
-				bounds. Can be upper or lower case. 
-				Accepts 'MIN', 'MAX', 'MEAN', 'MEDIAN', 'STD'
-			bounds (Boundary): Boundary object with limits of lat/long
-			skipna (bool): Defines whether to propogate NaN's or not
-				Default = True (ignore's NaN's)
-
-		Returns:
-			aggregate_value (dict): Aggregated value within bounds following
-				aggregation_type along with the asociated data_name( ex. {elevation: 600})
-		'''
-
-		# Remove lat, long and time column if they exist
-		dps = self.get_datapoints(bounds)
-		# If no data
-		if len(dps) == 0:
-			return None
-		# Return float of aggregated value
-		elif self.aggregate_type == 'MIN':
-			return {self._get_data_name() :float(dps.min(skipna=skipna))}
-		elif self.aggregate_type == 'MAX':
-			return {self._get_data_name() :float(dps.max(skipna=skipna))}
-		elif self.aggregate_type == 'MEAN':
-			return {self._get_data_name() :float(dps.mean(skipna=skipna))}
-		elif self.aggregate_type == 'MEDIAN':
-			return {self._get_data_name() :float(dps.median(skipna=skipna))}
-		elif self.aggregate_type == 'STD':
-			return {self._get_data_name() : float(dps.std(skipna=skipna))}
-		# If aggregation_type not available
-		else:
-			raise ValueError(f'Unknown aggregation type {self.aggregate_type}')
-
-	def get_hom_condition(self, bounds, splitting_conds):
-		'''
-		Retrieve homogeneity condition
-		
-		Args: 
-			bounds (Boundary): Boundary object with limits of datarange to analyse
-			splitting_conds (dict):
-				['threshold'] (float):  The threshold at which data points of 
-					type 'value' within this CellBox are checked to be either 
-					above or below
-				['upper_bound'] (float): The lowerbound of acceptable percentage 
-					of data_points of type value within this CellBox that are 
-					above 'threshold'
-				['lower_bound'] (float): the upperbound of acceptable percentage 
-					of data_points of type value within this CellBox that are 
-					above 'threshold'
-
-		Returns:
-			hom_condition (string): The homogeniety condtion of this CellBox by 
-				given parameters hom_condition is of the form -
-			CLR = the proportion of data points within this cellbox over a given
-				threshold is lower than the lowerbound
-			HOM = the proportion of data points within this cellbox over a given
-				threshold is higher than the upperbound
-			MIN = the cellbox contains less than a minimum number of data points
-
-			HET = the proportion of data points within this cellbox over a given
-				threshold if between the upper and lower bound
-		'''
-		# Retrieve datapoints to analyse
-		dps = self.get_datapoints(bounds)
-		
-		# If not enough datapoints
-		if len(dps) < self.min_dp: return 'MIN'
-		# Otherwise, extract the homogeneity condition
-
-        
-		# Calculate fraction over threshold
-		num_over_threshold = dps[dps > splitting_conds['threshold']]
-		frac_over_threshold = num_over_threshold.shape[0]/dps.shape[0]
-
-		# Return homogeneity condition
-		if   frac_over_threshold <= splitting_conds['lower_bound']: return 'CLR'
-		elif frac_over_threshold >= splitting_conds['upper_bound']: return 'HOM'
-		else: return 'HET'
-
-
-	def get_datapoints(self, bounds):
-		'''
-		Retrieve all datapoints within bounds
-
-		Args:
-			bounds (Boundary): Boundary object with limits of lat/long
-		
-		Returns:
-			dps (pd.Series): Datapoints within boundary limits
-		'''
-		dps = self.data
-	   
-		dps = dps[dps['lat'].between(bounds.get_lat_min(), 
-									bounds.get_lat_max())]
-		dps = dps[dps['long'].between(bounds.get_long_min(), 
-									bounds.get_long_max())]
-
-		return dps[self.data_name]
-
-
-class GEBCO_DataLoader(ScalarDataLoader):
-
-	def _set_data(self):
-		'''
-		Load GEBCO netCDF and downsample
-		'''
-		logging.debug("Importing GEBCO data...")
-		# Import raw data
-
-		# Open dataset and cast to pandas df
-		logging.debug(f"- Opening file {self.file_location}")
-		raw_data = xr.open_dataset(self.file_location)
-		# Downsample data by extracting every (y,x)th element
-		# Downsampling before xarray.to_dataframe() cuts loading time hugely
-		if self.ds: # If downsampling not 'None'
-			logging.debug(f"- Downsampling GEBCO data by {self.ds} for (y,x), i.e. (lat, long)")
-			# Taking max because bathymetry
-			# raw_data = raw_data.coarsen(lat=self.ds[1]).max()
-			# raw_data = raw_data.coarsen(lon=self.ds[0]).max()
-			raw_data = raw_data['elevation'][::self.ds[0],::self.ds[1]]
-			  
-
-		# Final output form
-		raw_data = raw_data.rename({'lon': 'long'})
-		self.data = raw_data.to_dataframe().reset_index()
-=======
     '''
     Abstract class for all scalar datasets
 
@@ -600,7 +418,6 @@
         
         raw_df = raw_df[raw_df['long'].between(bounds.get_long_min(), bounds.get_long_max())]
         raw_df = raw_df[raw_df['lat'].between(bounds.get_lat_min(), bounds.get_lat_max())]
->>>>>>> 71552a8a
 
         return raw_df
     
