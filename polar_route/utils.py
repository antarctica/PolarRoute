"""
Miscellaneous utility functions that may be of use throughout PolarRoute
"""

import logging
import time
import tracemalloc
import numpy as np
import pandas as pd
import geopandas as gpd

from datetime import datetime, timedelta
from functools import wraps
from calendar import monthrange
from scipy.fftpack import fftshift
<<<<<<< HEAD
from math import log10, floor
import json
"""
Utilities that might be of use
"""
def rectangle_overlap(a_coords, b_coords):
    # Rectangles must have parallel lines
    # Coords are tuples of format
    # ((x0, y0), (x2, y2))
    # where 0/2 denote the min/max extent 
    # of the x/y coords of the rect
    min_a_coords = a_coords[0]
    max_a_coords = a_coords[1]
    min_b_coords = b_coords[0]
    max_b_coords = b_coords[1]
    
    dx = min(max_a_coords[0], max_b_coords[0]) - \
         max(min_a_coords[0], min_b_coords[0])
         
    dy = min(max_a_coords[1], max_b_coords[1]) - \
         max(min_a_coords[1], min_b_coords[1])
         
    return dx*dy
    
=======
import json
>>>>>>> e9d0222e
    
def frac_of_month(year, month, start_date=None, end_date=None):
    
    # Determine the number of days in the month specified
    days_in_month = monthrange(year, month)[1]
    # If not specified, default to beginning/end of month
    if start_date is None:
        start_date = str_to_datetime(f'{year}-{month}-01')
    if end_date is None:
        end_date = str_to_datetime(f'{year}-{month}-{days_in_month}')
        
    # Ensure that input to fn was valid
    assert(start_date.month == month), 'Start date not in same month!'
    assert(end_date.month == month), 'End date not in same month!'
    # Determine overlap from dates (inclusive)
    days_overlap = (end_date - start_date).days + 1
    # Return fraction
    return days_overlap / days_in_month


def boundary_to_coords(bounds):
    min_coords = (bounds.get_lat_min(), bounds.get_long_min())
    max_coords = (bounds.get_lat_max(), bounds.get_long_max())
    return min_coords, max_coords


def str_to_datetime(date_str):
    return datetime.strptime(date_str, '%Y-%m-%d')


def date_range(start_date, end_date):
    for n in range(int((end_date - start_date).days)):
        yield start_date + timedelta(n)


def convert_decimal_days(decimal_days, mins=False):
    """
    Convert decimal days to more readable Days, Hours and (optionally) Minutes
    Args:
        decimal_days (float): Number of days as a decimal
        mins (bool): Determines whether to return minutes or decimal hours
    Returns:
        new_time (str): The time in the new format
    """
    frac_d, days = np.modf(decimal_days)
    hours = frac_d * 24.0

    if mins:
        frac_h, hours = np.modf(hours)
        minutes = round(frac_h * 60.0)
        if days:
            if round(days) == 1:
                new_time = f"{round(days)} day {round(hours)} hours {minutes} minutes"
            else:
                new_time = f"{round(days)} days {round(hours)} hours {minutes} minutes"
        elif hours:
            new_time = f"{round(hours)} hours {minutes} minutes"
        else:
            new_time = f"{minutes} minutes"
    else:
        hours = round(hours, 2)
        if days:
            if round(days) == 1:
                new_time = f"{round(days)} day {hours} hours"
            else:
                new_time = f"{round(days)} days {hours} hours"
        else:
            new_time = f"{hours} hours"

    return new_time


def round_to_sigfig(x, sigfig=5):
    """
    Rounds numbers to some number of significant figures

    Args:
        x (float or np.array): Value(s) to round to sig figs
        sigfig (int): Number of significant figures desired

    Returns:
        np.array:
            Values rounded to the desired number of significant figures
    """
    # Save original type of data so can be returned as input
    orig_type = type(x)
    if orig_type not in [list, float, int, np.ndarray, np.float64]:
        raise ValueError(f'Cannot round {type(x)} to sig figs!')
    
    # Cast as array if not initially, so that later processes all act as expected
    if orig_type in [int, float, np.float64]:
        x = [x]
    x = np.array(x)
    # Create a mask disabling any values of inf or zero being passed to log10
    loggable_idxs  = ([x!=0] & np.isfinite(x))[0]
    # Determine number of decimal places to round each number to
    # np.abs because can't find log of negative number
    # np.log10 to get position of most significant digit
    #   where x is finite and non-zero, avoiding overflow from log10
    #   out = 0, setting default value where x=0 or inf
    # np.floor to round to position of most significant digit
    # np.array.astype(int) to enable np.around to work later
    dec_pl = sigfig - np.floor(np.log10(np.abs(x), 
                                        where = loggable_idxs,
                                        out   = np.zeros_like(x))
                               ).astype(int) - 1
    # Round to sig figs
    rounded = np.array(
                    [np.around(x[i], decimals=dec_pl[i]) 
                    for i in range(len(x))]
                )
    # Return as single value if input that way
    if orig_type in [int, float]:
        return rounded.item()
    # Return as python list
    elif orig_type == list:
        return rounded.tolist()
    # Otherwise, return np.array
    else:
        return rounded


def divergence(flow):
    flow = np.swapaxes(flow, 0, 1)
    Fx, Fy = flow[:, :, 0], flow[:, :, 1]
    dFx_dx = np.gradient(Fx, axis=0)
    dFy_dy = np.gradient(Fy, axis=1)
    return dFx_dx + dFy_dy


def curl(flow):
    flow = np.swapaxes(flow, 0, 1)
    Fx, Fy = flow[:, :, 0], flow[:, :, 1]
    dFx_dy = np.gradient(Fx, axis=1)
    dFy_dx = np.gradient(Fy, axis=0)
    curl = dFy_dx - dFx_dy
    return curl


# GRF functions
def fftind(size):
    """
    Creates a numpy array of shifted Fourier coordinates.

    Args:
        size (int):
            The size of the coordinate array to create

    Returns:
        np.array:
            Numpy array of shifted Fourier coordinates (k_x, k_y).
            Has shape (2, size, size), with:\n
            array[0,:,:] = k_x components\n
            array[1,:,:] = k_y components
    """
    # Create array
    k_ind = np.mgrid[:size, :size] - int( (size + 1)/2 )
    # Fourier shift
    k_ind = fftshift(k_ind)
    return k_ind


def gaussian_random_field(size, alpha):
    """
    Creates a gaussian random field with normal (circular) distribution
    Code from https://github.com/bsciolla/gaussian-random-fields/blob/master/gaussian_random_fields.py

    Args:
        size (int):
           Default = 512;
           The number of datapoints created per axis in the GRF
        alpha (float):
            Default = 3.0;
            The power of the power-law momentum distribution

    Returns:
        np.array:
            2D Array of datapoints, shape (size, size)
    """
                
    # Defines momentum indices
    k_idx = fftind(size)

    # Defines the amplitude as a power law 1/|k|^(alpha/2)
    amplitude = np.power( k_idx[0]**2 + k_idx[1]**2 + 1e-10, -alpha/4.0 )
    amplitude[0,0] = 0

    # Draws a complex gaussian random noise with normal
    # (circular) distribution
    noise = np.random.normal(size = (size, size)) \
        + 1j * np.random.normal(size = (size, size))

    # To real space
    grf = np.fft.ifft2(noise * amplitude).real

    # Normalise the GRF:
    grf = grf - np.min(grf)
    grf = grf/(np.max(grf)-np.min(grf))

    return grf


def memory_trace(func):
    @wraps(func)
    def wrapper(*args, **kwargs):
        tracemalloc.start(20)
        res = func(*args, **kwargs)
        snapshot = tracemalloc.take_snapshot()
        top_stats = snapshot.statistics('traceback')

        stat = top_stats[0]
        logging.info("{} memory blocks: {.1f} KiB".
                     format(stat.count, stat.size / 1024))
        logging.info("\n".join(stat.traceback.format()))
        return res
    return wrapper


def timed_call(func):
    @wraps(func)
    def wrapper(*args, **kwargs):
        start = time.perf_counter()
        res = func(*args, **kwargs)
        end = time.perf_counter()
        logging.info("Timed call to {} took {:02f} seconds".
                     format(func.__name__, end - start))
        return res
    return wrapper


# CLI utilities
def setup_logging(func,
                  log_format="[%(asctime)-17s :%(levelname)-8s] - %(message)s"):
    """Wraps a CLI endpoint and sets up logging for it

    This is probably not the smoothest implementation, but it's an educational
    one for people who aren't aware of decorators and how they're implemented.
    In addition, it supports a nice pattern for CLI endpoints

    TODO: start handling level configuration from logging yaml config

    :param func:
    :param log_format:
    :return:
    """
    @wraps(func)
    def wrapper(*args, **kwargs):
        parsed_args = func(*args, **kwargs)
        level = logging.INFO

        if hasattr(parsed_args, "verbose") and parsed_args.verbose:
            level = logging.DEBUG

        logging.basicConfig(
            level=level,
            format=log_format,
            datefmt="%d-%m-%y %T",
        )

        logging.getLogger("cdsapi").setLevel(logging.WARNING)
        logging.getLogger("matplotlib").setLevel(logging.WARNING)
        logging.getLogger("matplotlib.pyplot").setLevel(logging.WARNING)
        logging.getLogger("requests").setLevel(logging.WARNING)
        logging.getLogger("tensorflow").setLevel(logging.WARNING)
        logging.getLogger("urllib3").setLevel(logging.WARNING)
        return parsed_args
    return wrapper

<<<<<<< HEAD

=======
>>>>>>> e9d0222e
def _json_str(input):
    if type(input) is dict:
        output = input
    elif type(input) is str:
        try:
            with open(input, 'r') as f:
                output = json.load(f)
        except:
            raise ValueError("Unable to load '{}', please check path name".format(input))
    return output
def case_from_angle( start,end):
        """
            Determine the direction of travel between two points in the same cell and return the associated case

            Args:
                start (list): the coordinates of the start point within the cell
                end (list):  the coordinates of the end point within the cell

            Returns:
                case (int): the case to use to select variable values from a list
        """

        direct_vec = [end[0]-start[0], end[1]-start[1]]
        direct_ang = np.degrees(np.arctan2(direct_vec[0], direct_vec[1]))

        case = None

        if -22.5 <= direct_ang < 22.5:
            case = -4
        elif 22.5 <= direct_ang < 67.5:
            case = 1
        elif 67.5 <= direct_ang < 112.5:
            case = 2
        elif 112.5 <= direct_ang < 157.5:
            case = 3
        elif 157.5 <= abs(direct_ang) <= 180:
            case = 4
        elif -67.5 <= direct_ang < -22.5:
            case = -3
        elif -112.5 <= direct_ang < -67.5:
            case = -2
        elif -157.5 <= direct_ang < -112.5:
            case = -1

        return case

def unit_time(val , unit):
        '''
            Applying Unit time for a specific input type
        '''
        if unit == 'days':
            return val/(60*60*24)
        elif unit == 'hr':
            return val/(60*60)
        elif unit == 'min':
            return val/(60)
        elif unit == 's':
            return val
        
def unit_speed(val , unit):
        '''
            Applying unit speed for an input type.
            
            Input:
                Val (float) - Input speed in m/s
                unit (strint) - the unit to convert to
            Output:
                Val (float) - Output speed in unit type 'unit'

        '''
        if not isinstance(val,type(None)):
            if unit == 'km/hr':
                val = val*(1000/(60*60))
            if unit == 'knots':
                val = (val*0.51)
            return val
        else:
            return None

<<<<<<< HEAD
if __name__ == '__main__':
    aa = str_to_datetime('2020-03-01')
    ab = str_to_datetime('2020-03-15')
    
    ba = str_to_datetime('2020-02-01')
    bb = str_to_datetime('2020-04-01')
    
    ax = date_range(aa, ab)
    bx = date_range(ba, bb)
    
    print(frac_of_month(2020, 2, start_date='2020-02-29'))
    # print(time_overlap(ax, bx))
    
=======
def gpx_route_import(f_name):
    """
        Function to import a route in gpx format and convert it to geojson format

        Args:
            f_name: Filename of gpx route file

        Returns:
            geojson: Route in geojson format
    """
    gdf_r = gpd.read_file(f_name, layer="routes")
    gdf_p = gpd.read_file(f_name, layer="route_points")

    # Drop empty fields from original gpx file
    gdf_r = gdf_r.dropna(how='all', axis=1)
    # Convert route to geojson linestring
    geojson = json.loads(gdf_r.to_json())

    # Extract start and end waypoints and add to geojson properties
    geojson['features'][0]['properties']['from'] = gdf_p['name'].iloc[0]
    geojson['features'][0]['properties']['to'] = gdf_p['name'].iloc[-1]

    return geojson

def to_chart_track_csv(route):
    """
        Output a route in Chart Track csv format
    """

    def dd_to_dmm(dd, axis):
        """
        Converts decimal degrees to dmm formatted string
        """
        if dd >= 0:
            degs, mins = divmod(dd, 1)
            cardinal_dir = 'E' if axis == 'long' else 'N'
        else:
            degs, mins = divmod(-dd, 1)
            cardinal_dir = 'W' if axis == 'long' else 'S'
        return f"{int(degs)}-{60 * mins:.3f}'{cardinal_dir}"

    def get_bearing(lat1, long1, lat2, long2):
        """
        Calculate bearing of travel from lat/long pairs
        """
        dlon = long2 - long1
        x = np.cos(np.radians(lat2)) * np.sin(np.radians(dlon))
        y = np.cos(np.radians(lat1)) * np.sin(np.radians(lat2)) - \
            np.sin(np.radians(lat1)) * np.cos(np.radians(lat2)) * np.cos(np.radians(dlon))
        bearing = np.arctan2(x, y)
        return np.degrees(bearing)

    # For path, generate a csv string (typo to match output from Chart Track)
    header = f"Route Name:,{route['properties']['from']}_{route['properties']['to']}\n" + \
             "Way Point,Position,,Radius,Reach,ROT,XTD,SPD,RL/GC,Leg,Disance(NM),,ETA\n" + \
             "ID,LAT,LON,,,,,,,,To WPT,TOTAL\n"
    # Turn coords into DMM format
    coords = np.array(route['geometry']['coordinates'])
    long = [dd_to_dmm(long, 'long') for long in coords[:, 0]]
    lat = [dd_to_dmm(lat, 'lat') for lat in coords[:, 1]]
    # Distance column
    cumulative_distance = np.array(route['properties']['distance']) * 0.000539957  # In nautical miles
    distance = np.diff(cumulative_distance)
    # Waypoint names
    wps = [f'WP{i}' for i in range(len(cumulative_distance))]
    leg = get_bearing(coords[:, 1][:-1], coords[:, 0][:-1],
                      coords[:, 1][1:], coords[:, 0][1:]) % 360
    eta = route['properties']['traveltime']
    # Construct table with information
    path_df = pd.DataFrame({'ID': wps,
                            'LAT': lat,
                            'LON': long,
                            'Radius': '',
                            'Reach': '',
                            'ROT': '',
                            'XTD': '',
                            'SPD': '',
                            'RL/GC': 'RL',
                            'Leg': np.concatenate((leg, [np.nan])),
                            'To WPT': np.concatenate(([np.nan], distance)),
                            'TOTAL': cumulative_distance})
    # Combine to one string and add to list of strs
    csv_str = header + path_df.to_csv()
    return csv_str

>>>>>>> e9d0222e
<|MERGE_RESOLUTION|>--- conflicted
+++ resolved
@@ -5,6 +5,7 @@
 import logging
 import time
 import tracemalloc
+import json
 import numpy as np
 import pandas as pd
 import geopandas as gpd
@@ -13,35 +14,8 @@
 from functools import wraps
 from calendar import monthrange
 from scipy.fftpack import fftshift
-<<<<<<< HEAD
-from math import log10, floor
-import json
-"""
-Utilities that might be of use
-"""
-def rectangle_overlap(a_coords, b_coords):
-    # Rectangles must have parallel lines
-    # Coords are tuples of format
-    # ((x0, y0), (x2, y2))
-    # where 0/2 denote the min/max extent 
-    # of the x/y coords of the rect
-    min_a_coords = a_coords[0]
-    max_a_coords = a_coords[1]
-    min_b_coords = b_coords[0]
-    max_b_coords = b_coords[1]
-    
-    dx = min(max_a_coords[0], max_b_coords[0]) - \
-         max(min_a_coords[0], min_b_coords[0])
-         
-    dy = min(max_a_coords[1], max_b_coords[1]) - \
-         max(min_a_coords[1], min_b_coords[1])
-         
-    return dx*dy
-    
-=======
-import json
->>>>>>> e9d0222e
-    
+
+
 def frac_of_month(year, month, start_date=None, end_date=None):
     
     # Determine the number of days in the month specified
@@ -309,10 +283,7 @@
         return parsed_args
     return wrapper
 
-<<<<<<< HEAD
-
-=======
->>>>>>> e9d0222e
+
 def _json_str(input):
     if type(input) is dict:
         output = input
@@ -392,21 +363,7 @@
         else:
             return None
 
-<<<<<<< HEAD
-if __name__ == '__main__':
-    aa = str_to_datetime('2020-03-01')
-    ab = str_to_datetime('2020-03-15')
-    
-    ba = str_to_datetime('2020-02-01')
-    bb = str_to_datetime('2020-04-01')
-    
-    ax = date_range(aa, ab)
-    bx = date_range(ba, bb)
-    
-    print(frac_of_month(2020, 2, start_date='2020-02-29'))
-    # print(time_overlap(ax, bx))
-    
-=======
+
 def gpx_route_import(f_name):
     """
         Function to import a route in gpx format and convert it to geojson format
@@ -490,6 +447,4 @@
                             'TOTAL': cumulative_distance})
     # Combine to one string and add to list of strs
     csv_str = header + path_df.to_csv()
-    return csv_str
-
->>>>>>> e9d0222e
+    return csv_str