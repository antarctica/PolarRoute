--- conflicted
+++ resolved
@@ -23,7 +23,6 @@
 # location of test files to be recalculated for regression testing
 TEST_ROUTES = [
     './example_routes/dijkstra/fuel/gaussian_random_field.json',
-<<<<<<< HEAD
     # './example_routes/dijkstra/fuel/checkerboard.json',
     # './example_routes/dijkstra/fuel/great_circle_forward.json',
     # './example_routes/dijkstra/fuel/great_circle_reverse.json',
@@ -31,7 +30,6 @@
     # './example_routes/dijkstra/time/checkerboard.json',
     # './example_routes/dijkstra/time/great_circle_forward.json',
     # './example_routes/dijkstra/time/great_circle_reverse.json',
-=======
     './example_routes/dijkstra/fuel/checkerboard.json',
     './example_routes/dijkstra/fuel/great_circle_forward.json',
     './example_routes/dijkstra/fuel/great_circle_reverse.json',
@@ -73,7 +71,6 @@
     './example_routes/dijkstra/crossing_point/vertical/vertical_0lat_scalar_offset_destination.json',
     './example_routes/dijkstra/crossing_point/horizontal/horizontal_0lat_split4.json',
     './example_routes/dijkstra/crossing_point/vertical/vertical_0lat_split4.json'
->>>>>>> 8124f224
 ]
 
 def setup_module():
@@ -118,16 +115,10 @@
 
     # Initial set up
     waypoints   = extract_waypoints(mesh)
-    
-<<<<<<< HEAD
+
     # Calculate dijskstra route
     rp = RoutePlanner(mesh, config )
     routes = rp.compute_routes(waypoints)
-=======
-    # Calculate dijkstra route
-    rp = RoutePlanner(mesh, config, waypoints)
-    rp.compute_routes()
->>>>>>> 8124f224
     
     # Generate json to compare to old output
     new_route = routes[0].to_json()
