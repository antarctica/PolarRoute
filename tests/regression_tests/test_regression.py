--- conflicted
+++ resolved
@@ -24,7 +24,6 @@
     './example_meshes/Enviromental_Meshes/create_mesh.output2019_6_80.json'
 ]
 
-<<<<<<< HEAD
 TEST_GRADIENT_MESHES = [
     './example_meshes/Abstract_Environmental_Meshes/vgrad_n201_vT_mesh.json',
     './example_meshes/Abstract_Environmental_Meshes/hgrad_n201_vF_mesh.json'
@@ -42,8 +41,6 @@
     './example_meshes/Abstract_Environmental_Meshes/cornercirclenosplit_n201_r3_cy-65_cx-70_mesh.json'
 ]
 
-=======
->>>>>>> 5221fbd4
 @pytest.fixture(scope='session', autouse=False, params=TEST_ENV_MESHES)
 def env_mesh_pair(request):
     """
@@ -56,7 +53,6 @@
     """
         creates a mesh pair for all vessel performance meshes listed 
         in array TEST_VESSEL_MESHES
-<<<<<<< HEAD
     """
     return calculate_vessel_mesh(request.param)
 
@@ -80,10 +76,6 @@
         creates a mesh pair for checkerboard meshes listed in TEST_ABSTRACT_MESHES
     """
     return calculate_checkerboard_mesh(request.param)
-=======
-    """
-    return calculate_vessel_mesh(request.param)
->>>>>>> 5221fbd4
 
 # Testing Enviromental Meshes
 def test_env_mesh_cellbox_count(env_mesh_pair):
@@ -119,7 +111,6 @@
 
 def test_vp_mesh_cellbox_attributes(vessel_mesh_pair):
     compare_cellbox_attributes(vessel_mesh_pair[0], vessel_mesh_pair[1])
-<<<<<<< HEAD
 
 def test_vp_mesh_neighbour_graph_count(vessel_mesh_pair):
     compare_neighbour_graph_count(vessel_mesh_pair[0], vessel_mesh_pair[1])
@@ -196,19 +187,6 @@
     compare_neighbour_graph_count(checkerboard_mesh_pair[0], checkerboard_mesh_pair[1])
 
 
-=======
-
-def test_vp_mesh_neighbour_graph_count(vessel_mesh_pair):
-    compare_neighbour_graph_count(vessel_mesh_pair[0], vessel_mesh_pair[1])
-
-def test_vp_mesh_neighbour_graph_ids(vessel_mesh_pair):
-    compare_neighbour_graph_ids(vessel_mesh_pair[0], vessel_mesh_pair[1])
-
-def test_vp_mesh_neighbour_graph_values(vessel_mesh_pair):
-    compare_neighbour_graph_count(vessel_mesh_pair[0], vessel_mesh_pair[1])
-
-
->>>>>>> 5221fbd4
 # Utility functions
 def calculate_env_mesh(mesh_location):
     """
@@ -230,7 +208,6 @@
 
     new_mesh = new_mesh.to_json()
 
-<<<<<<< HEAD
     return [regression_mesh, new_mesh]
 
 def calculate_vessel_mesh(mesh_location):
@@ -362,27 +339,6 @@
     new_mesh.split_to_depth(parameters['split_depth'])
 
     # Set to JSON to make it comparable to regression_mesh
-=======
-    return [regression_mesh, new_mesh]
-
-def calculate_vessel_mesh(mesh_location):
-    """
-        recreates an vessel performance mesh from the config of a pre-computed mesh.
-
-        params:
-            mesh_location (string): File location of the mesh to be recomputed
-
-        returns:
-            mesh_pair (list):
-                mesh_pair[0]: Regression mesh (from pre-computed mesh file)
-                mesh_pair[1]: Recomputed mesh (recalculated from config in mesh file)
-    """
-    env_meshes = calculate_env_mesh(mesh_location)
-
-    regression_mesh = env_meshes[0]
-
-    new_mesh = VesselPerformance(env_meshes[1])
->>>>>>> 5221fbd4
     new_mesh = new_mesh.to_json()
 
     return [regression_mesh, new_mesh]
@@ -476,10 +432,6 @@
                 # To prevent crashing if cellboxes have different attributes
                 # This error will be detected by the 'test_cellbox_attributes' test
                 if key in cellbox_b.keys():
-<<<<<<< HEAD
-                    value_a = cellbox_a[key]
-                    value_b = cellbox_b[key]
-=======
 
                     # Round to 5 dec. pl if value is a float, high precision can be issue between OS's
                     if (type(cellbox_a[key]) is float) and (type(cellbox_b[key]) is float):
@@ -491,7 +443,6 @@
                         value_a = cellbox_a[key]
 
                     # Compare values
->>>>>>> 5221fbd4
                     if not(value_a == value_b) and not(np.isnan(value_a) or np.isnan(value_b)):
                         mismatch_values.append(key)
                         mismatch_cellboxes[cellbox_a['id']] = mismatch_values
