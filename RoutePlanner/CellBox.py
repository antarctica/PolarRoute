--- conflicted
+++ resolved
@@ -324,7 +324,7 @@
             return True
         return False
 
-<<<<<<< HEAD
+
     def maxCurrentVector(self):
         return self.width * 6 * self.height * 6
 
@@ -347,9 +347,6 @@
 
 
     def isHomogenous(self):
-=======
-    def isHomogenous(self,threshold,lowerBound,upperBound):
->>>>>>> 95b2b70d
         '''
             returns true if a cell is deemed homogenous, used to define a base case for recursive splitting.
         '''
@@ -361,22 +358,13 @@
         if self.containsLand():
             return False
 
-<<<<<<< HEAD
         threshold = 0.12
-=======
-        # threshold = 0.04 #0.12-SDA 0.04-SlowVehicle
-        # lowerBound = 0.05 #0.05-SDA
-        # upperBound = 0.85 #0.85-SDA
->>>>>>> 95b2b70d
 
         percentIPsAboveThreshold = self._icePoints.loc[self._icePoints['iceArea'] > threshold].shape[0] / self._icePoints.shape[0]
 
-<<<<<<< HEAD
         lowerBound = 0.05
         upperBound = 0.85
-=======
-
->>>>>>> 95b2b70d
+
 
         if percentIPsAboveThreshold < lowerBound:
             return True
@@ -477,14 +465,10 @@
             or a the cellBox has reached a maximum split depth, given by parameter maxSplits.
         '''
         splitCells = []
-<<<<<<< HEAD
         # Base case for recursive splitting.
         # Do not split a cell if it is homogenous or the maximum split depth has been reached
         if self.isHomogenous() or (self.splitDepth >= maxSplits):
-=======
-        #base case for recursive splitting. Do not split a cell if it is homogenous or the maximum split depth has been reached
-        if self.isHomogenous(threshold,lowerBound,upperBound) or (self.splitDepth >= maxSplits):
->>>>>>> 95b2b70d
+
             splitCells.append(self)
             return splitCells
         else:
