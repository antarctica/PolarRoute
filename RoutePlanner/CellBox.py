--- conflicted
+++ resolved
@@ -16,17 +16,12 @@
         self.cx     = self.long + self.width/2
         self.cy     = self.lat  + self.height/2
 
+    
+        # TODO move these out of object attributes at to get methods.
+
         # Defining the Upper-bound (ub) and Lower-bound(lb) width from waypoints
-<<<<<<< HEAD
         self.dcx  = self.width/2
         self.dcy  = self.height/2
-=======
-        # TODO move these out of object attributes at to get methods.
-        self.cx_ub  = self.width/2
-        self.cx_lb  = self.width/2
-        self.cy_ub  = self.height/2
-        self.cy_lb  = self.height/2
->>>>>>> c964ba5e
 
         # Minimum Depth to be used in the land mask
         self.minDepth = 10
@@ -157,22 +152,6 @@
             Returns a pandas dataframe of all icepoints contained within this cellBox 
         '''  
         return self._icePoints
-<<<<<<< HEAD
-    
-    def isLand(self):
-        if (self.depth() <= self.minDepth):
-            return True
-        return False
-            
-    def containsPoint(self, lat, long):
-        if (lat >= self.lat) & (lat <= self.lat + self.height):
-            if (long >= self.long) & (long <= self.long + self.width):
-                return True
-        return False
-
-    # __repr__
-    def toString(self):
-=======
             
     def containsPoint(self, lat, long):
         """
@@ -184,7 +163,6 @@
         return False
 
     def __str__(self):
->>>>>>> c964ba5e
         '''
             Converts a cellBox to a String which may be printed to console for debugging purposes
         '''  
