import pandas as pd
import xarray as xr
from RoutePlanner.CellGrid import CellGrid
from netCDF4 import Dataset
import numpy as np
import datetime

class TemporalCellGrid:

    def __init__(self, longMin, longMax, latMin, latMax, cellWidth, cellHeight):
        self._longMin = longMin
        self._longMax = longMax
        self._latMin = latMin
        self._latMax = latMax

        self._cellWidth = cellWidth
        self._cellHeight = cellHeight

        self.cellGrids = []

    def _loadDailyIce(self, icePointsPath ,time):
        bsos = Dataset(icePointsPath)

        Dates = pd.to_datetime('2012-12-01') + pd.to_timedelta(bsos['time'][:], unit='S')

        timeindx = np.argmin(abs(Dates - pd.to_datetime(time)))

        XC, YC = np.meshgrid(bsos['XC'][:].data, bsos['YC'][:].data)

        icePoints = pd.DataFrame({'time': pd.to_datetime(Dates[timeindx]),
                                  'long': XC.flatten(),
                                  'lat': YC.flatten(),
                                  'iceArea': bsos['SIarea'][timeindx, ...].data.flatten(),
                                  'depth': bsos['Depth'][...].data.flatten()})
        return icePoints

    def addIcePoints(self, icePointsPath, startDate, endDate):
        startDate = pd.to_datetime(startDate)
        endDate = pd.to_datetime(endDate)

        delta = endDate - startDate

        icePoints = []
        for i in range(delta.days + 1):
            day = startDate + datetime.timedelta(days=i)

            icePoints.append(self._loadDailyIce(icePointsPath, day))

        icePoints = pd.concat(icePoints)

        self._icePoints =  icePoints

<<<<<<< HEAD
import numpy as np
from netCDF4 import Dataset
import pandas as pd
from RoutePlanner.CellGrid import CellGrid

class TimeCellGrid:

    def __init__(self, OptInfo):
        self.OptInfo     = OptInfo

        self._longMin    = self.OptInfo['Bounds Longitude'][0] 
        self._longMax    = self.OptInfo['Bounds Longitude'][1]
        self._latMin     = self.OptInfo['Bounds Latitude'][0]
        self._latMax     = self.OptInfo['Bounds Latitude'][1]
        
        self._cellWidth  = self.OptInfo['Grid Spacing (dx,dy)'][0]
        self._cellHeight = self.OptInfo['Grid Spacing (dx,dy)'][1]

        self._icePoints     = Dataset(self.OptInfo['Ice Data Path'])
        self._CurrentPoints = Dataset(self.OptInfo['Current Data Path'])

        self.cellGrids   = []

    def value(self, time):
        """
            Returns a cellGrid for a selected time given by parameter 'time'
        """
        Dates = pd.to_datetime('2012-12-01') + pd.to_timedelta(self._icePoints['time'][:],unit='S')

        DateRangeIndx = np.argmin(abs(Dates - pd.to_datetime(time)))

        XC,YC = np.meshgrid(self._icePoints['XC'][:].data,self._icePoints['YC'][:].data)
        icePoints = pd.DataFrame({'long':XC.flatten(),'lat':YC.flatten(),
                                'iceArea':self._icePoints['SIarea'][DateRangeIndx,...].flatten(),
                                'depth':self._icePoints['Depth'][:,:].data.flatten()})

        icePoints['time'] = Dates[DateRangeIndx]

        currentPoints = pd.DataFrame({'long':self._CurrentPoints['lon'][...].data.flatten(),'lat':self._CurrentPoints['lat'][...].data.flatten(),'uC':self._CurrentPoints['uC'][...].data.flatten(),'vC':self._CurrentPoints['vC'][...].data.flatten()})
        currentPoints['time'] = ''

        # create a cellGrid using datapoints for the given day
        cellGrid = CellGrid(self.OptInfo)
        cellGrid.addCurrentPoints(currentPoints)
=======
    def addCurrentPoints(self, currentPointsPath):
        sose = Dataset(currentPointsPath)

        currentPoints = pd.DataFrame({'long': sose['lon'][...].data.flatten(),
                                      'lat': sose['lat'][...].data.flatten(),
                                      'uC': sose['uC'][...].data.flatten(),
                                      'vC': sose['vC'][...].data.flatten()})

        currentPoints['time'] = ''
        self._currentPoints = currentPoints

    def getGrid(self, time):
        """
            Returns a cellGrid for a selected time given by parameter 'time'
        """
        icePoints = self._icePoints.loc[self._icePoints['time'] == time]

        # create a cellGrid using datapoints for the given day
        cellGrid = CellGrid(self._longMin, self._longMax, self._latMin, self._latMax, self._cellWidth, self._cellHeight)
        cellGrid.addCurrentPoints(self._currentPoints)
>>>>>>> 85deb0f0
        cellGrid.addIcePoints(icePoints)

        return cellGrid

    def range(self, startTime, endTime):
        # get all icePoints for the given time

<<<<<<< HEAD
        Dates = pd.to_datetime('2012-12-01') + pd.to_timedelta(self._icePoints['time'][:],unit='S')

        DateRange     = [startTime,endTime]
        DateRangeIndx = [np.argmin(abs(Dates - pd.to_datetime(DateRange[0]))),np.argmin(abs(Dates - pd.to_datetime(DateRange[1])))] 

        XC,YC     = np.meshgrid(self._icePoints['XC'][:].data,self._icePoints['YC'][:].data)
        IceData   = self._icePoints['SIarea'][DateRangeIndx[0]:DateRangeIndx[1],...].data
        TimeInfo  = np.ones(IceData.shape)*self._icePoints['time'][DateRangeIndx[0]:DateRangeIndx[1]].data[:,None,None]
        Depth     = np.ones(IceData.shape)*self._icePoints['Depth'][:,:].data[None,:,:]
        Xct       = np.ones(IceData.shape)*XC[None,:,:]
        Yct       = np.ones(IceData.shape)*YC[None,:,:]
        icePoints = pd.DataFrame({'time':TimeInfo.flatten(),
                                'long':Xct.flatten(),'lat':Yct.flatten(),
                                        'iceArea':IceData.flatten(),
                                        'depth':Depth.flatten()})

        currentPoints = pd.DataFrame({'long':self._CurrentPoints['lon'][...].data.flatten(),'lat':self._CurrentPoints['lat'][...].data.flatten(),'uC':self._CurrentPoints['uC'][...].data.flatten(),'vC':self._CurrentPoints['vC'][...].data.flatten()})
        currentPoints['time'] = ''

        # create a cellGrid using datapoints for the given day
        cellGrid = CellGrid(self.OptInfo)
        cellGrid.addCurrentPoints(currentPoints)
        cellGrid.addIcePoints(icePoints)

        return cellGrid

=======
        startTime = pd.to_datetime(startTime)
        endTime = pd.to_datetime(endTime)

        icePoints = self._icePoints[(self._icePoints['time'] >= startTime) & (self._icePoints['time'] <= endTime)]
        icePoints = icePoints.groupby(['lat', 'long']).mean().reset_index()

        icePoints['time'] = startTime.strftime("%Y-%m-%d") + " : " + endTime.strftime("%Y-%m-%d")

        # create a cellGrid using datapoints for the given day
        cellGrid = CellGrid(self._longMin, self._longMax, self._latMin, self._latMax, self._cellWidth, self._cellHeight)
        cellGrid.addCurrentPoints(self._currentPoints)
        cellGrid.addIcePoints(icePoints)

        return cellGrid

    def getGrids(self, startTime, endTime, step):
        cellGrids = []
        endTime = pd.to_datetime(endTime)

        tempStart = pd.to_datetime(startTime)
        tempEnd = tempStart + pd.to_timedelta(step, unit='D')

        while(tempEnd < endTime):
            cellGrids.append(self.getMeanGrid(tempStart, tempEnd))
            tempStart = tempEnd + pd.to_timedelta(1, unit='D')
            tempEnd = tempStart + pd.to_timedelta(step, unit='D')

        return cellGrids
>>>>>>> 85deb0f0
<|MERGE_RESOLUTION|>--- conflicted
+++ resolved
@@ -50,52 +50,6 @@
 
         self._icePoints =  icePoints
 
-<<<<<<< HEAD
-import numpy as np
-from netCDF4 import Dataset
-import pandas as pd
-from RoutePlanner.CellGrid import CellGrid
-
-class TimeCellGrid:
-
-    def __init__(self, OptInfo):
-        self.OptInfo     = OptInfo
-
-        self._longMin    = self.OptInfo['Bounds Longitude'][0] 
-        self._longMax    = self.OptInfo['Bounds Longitude'][1]
-        self._latMin     = self.OptInfo['Bounds Latitude'][0]
-        self._latMax     = self.OptInfo['Bounds Latitude'][1]
-        
-        self._cellWidth  = self.OptInfo['Grid Spacing (dx,dy)'][0]
-        self._cellHeight = self.OptInfo['Grid Spacing (dx,dy)'][1]
-
-        self._icePoints     = Dataset(self.OptInfo['Ice Data Path'])
-        self._CurrentPoints = Dataset(self.OptInfo['Current Data Path'])
-
-        self.cellGrids   = []
-
-    def value(self, time):
-        """
-            Returns a cellGrid for a selected time given by parameter 'time'
-        """
-        Dates = pd.to_datetime('2012-12-01') + pd.to_timedelta(self._icePoints['time'][:],unit='S')
-
-        DateRangeIndx = np.argmin(abs(Dates - pd.to_datetime(time)))
-
-        XC,YC = np.meshgrid(self._icePoints['XC'][:].data,self._icePoints['YC'][:].data)
-        icePoints = pd.DataFrame({'long':XC.flatten(),'lat':YC.flatten(),
-                                'iceArea':self._icePoints['SIarea'][DateRangeIndx,...].flatten(),
-                                'depth':self._icePoints['Depth'][:,:].data.flatten()})
-
-        icePoints['time'] = Dates[DateRangeIndx]
-
-        currentPoints = pd.DataFrame({'long':self._CurrentPoints['lon'][...].data.flatten(),'lat':self._CurrentPoints['lat'][...].data.flatten(),'uC':self._CurrentPoints['uC'][...].data.flatten(),'vC':self._CurrentPoints['vC'][...].data.flatten()})
-        currentPoints['time'] = ''
-
-        # create a cellGrid using datapoints for the given day
-        cellGrid = CellGrid(self.OptInfo)
-        cellGrid.addCurrentPoints(currentPoints)
-=======
     def addCurrentPoints(self, currentPointsPath):
         sose = Dataset(currentPointsPath)
 
@@ -116,7 +70,6 @@
         # create a cellGrid using datapoints for the given day
         cellGrid = CellGrid(self._longMin, self._longMax, self._latMin, self._latMax, self._cellWidth, self._cellHeight)
         cellGrid.addCurrentPoints(self._currentPoints)
->>>>>>> 85deb0f0
         cellGrid.addIcePoints(icePoints)
 
         return cellGrid
@@ -124,34 +77,6 @@
     def range(self, startTime, endTime):
         # get all icePoints for the given time
 
-<<<<<<< HEAD
-        Dates = pd.to_datetime('2012-12-01') + pd.to_timedelta(self._icePoints['time'][:],unit='S')
-
-        DateRange     = [startTime,endTime]
-        DateRangeIndx = [np.argmin(abs(Dates - pd.to_datetime(DateRange[0]))),np.argmin(abs(Dates - pd.to_datetime(DateRange[1])))] 
-
-        XC,YC     = np.meshgrid(self._icePoints['XC'][:].data,self._icePoints['YC'][:].data)
-        IceData   = self._icePoints['SIarea'][DateRangeIndx[0]:DateRangeIndx[1],...].data
-        TimeInfo  = np.ones(IceData.shape)*self._icePoints['time'][DateRangeIndx[0]:DateRangeIndx[1]].data[:,None,None]
-        Depth     = np.ones(IceData.shape)*self._icePoints['Depth'][:,:].data[None,:,:]
-        Xct       = np.ones(IceData.shape)*XC[None,:,:]
-        Yct       = np.ones(IceData.shape)*YC[None,:,:]
-        icePoints = pd.DataFrame({'time':TimeInfo.flatten(),
-                                'long':Xct.flatten(),'lat':Yct.flatten(),
-                                        'iceArea':IceData.flatten(),
-                                        'depth':Depth.flatten()})
-
-        currentPoints = pd.DataFrame({'long':self._CurrentPoints['lon'][...].data.flatten(),'lat':self._CurrentPoints['lat'][...].data.flatten(),'uC':self._CurrentPoints['uC'][...].data.flatten(),'vC':self._CurrentPoints['vC'][...].data.flatten()})
-        currentPoints['time'] = ''
-
-        # create a cellGrid using datapoints for the given day
-        cellGrid = CellGrid(self.OptInfo)
-        cellGrid.addCurrentPoints(currentPoints)
-        cellGrid.addIcePoints(icePoints)
-
-        return cellGrid
-
-=======
         startTime = pd.to_datetime(startTime)
         endTime = pd.to_datetime(endTime)
 
@@ -179,5 +104,4 @@
             tempStart = tempEnd + pd.to_timedelta(1, unit='D')
             tempEnd = tempStart + pd.to_timedelta(step, unit='D')
 
-        return cellGrids
->>>>>>> 85deb0f0
+        return cellGrids