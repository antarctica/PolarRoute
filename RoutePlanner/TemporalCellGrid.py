--- conflicted
+++ resolved
@@ -97,7 +97,6 @@
     def range(self, startTime, endTime, j_grid=False):
         # get all icePoints for the given time
 
-<<<<<<< HEAD
         startDate = pd.to_datetime(startTime)
         endDate = pd.to_datetime(endTime)
 
@@ -116,15 +115,6 @@
 
         # create a cellGrid using datapoints for the given day
         cellGrid = CellGrid(self._longMin, self._longMax, self._latMin, self._latMax, self._cellWidth, self._cellHeight, j_grid)
-=======
-        startTime = pd.to_datetime(startTime)
-        endTime   = pd.to_datetime(endTime)
-
-        icePoints = self._icePoints[(self._icePoints['time'] >= startTime) & (self._icePoints['time'] <= endTime)]
-   
-        # create a cellGrid using datapoints for the given day
-        cellGrid = CellGrid(self.OptInfo)
->>>>>>> 95b2b70d
         cellGrid.addCurrentPoints(self._currentPoints)
         cellGrid.addIcePoints(icePoints)
 
