import math
import numpy as np
import pandas as pd
import matplotlib.pyplot as plt
import xarray as xr
import geopandas as gpd

from shapely.geometry import Polygon
from matplotlib.patches import Polygon as MatplotPolygon
from RoutePlanner.CellBox import CellBox

class CellGrid:
    """
        TODO
    """

    def __init__(self, config, j_grid=False):
        self.config = config

        self._long_min = config['Region']['longMin']
        self._long_max = config['Region']['longMax']
        self._lat_min = config['Region']['latMin']
        self._lat_max = config['Region']['latMax']

        self._cell_width = config['Region']['cellWidth']
        self._cell_height = config['Region']['cellHeight']

        self._start_time = config['Region']['startTime']
        self._end_time = config['Region']['endTime']

        self._data_sources = config['Data_sources']

        self._j_grid = j_grid

        self.cellboxes = []

        # Initialise cellBoxes.
        for lat in np.arange(self._lat_min, self._lat_max, self._cell_height):
            for long in np.arange(self._long_min, self._long_max, self._cell_width):
                cellbox = CellBox(lat, long, self._cell_width, self._cell_height,
                                    splitting_conditions = [], j_grid = self._j_grid)
                self.cellboxes.append(cellbox)

        grid_width = (self._long_max - self._long_min) / self._cell_width
        grid_height = (self._lat_max - self._lat_min) / self._cell_height

        # Calculate initial neighbours graph.
        self.neighbour_graph = {}
        for cellbox in self.cellboxes:
            cellbox_indx = self.cellboxes.index(cellbox)
            neighbour_map = {1: [], 2: [], 3: [], 4: [], -1: [], -2: [], -3: [], -4: []}

            # add east neighbours to neighbour graph
            if (cellbox_indx + 1) % grid_width != 0:
                neighbour_map[2].append(cellbox_indx + 1)
                # south-east neighbours
                if cellbox_indx + grid_width < len(self.cellboxes):
                    neighbour_map[1].append(int((cellbox_indx + grid_width) + 1))
                # north-east neighbours
                if cellbox_indx - grid_width >= 0:
                    neighbour_map[3].append(int((cellbox_indx - grid_width) + 1))

            # add west neighbours to neighbour graph
            if (cellbox_indx) % grid_width != 0:
                neighbour_map[-2].append(cellbox_indx - 1)
                # add south-west neighbours to neighbour graph
                if cellbox_indx + grid_width < len(self.cellboxes):
                    neighbour_map[-3].append(int((cellbox_indx + grid_width) - 1))
                # add north-west neighbours to neighbour graph
                if cellbox_indx - grid_width >= 0:
                    neighbour_map[-1].append(int((cellbox_indx - grid_width) - 1))

            # add south neighbours to neighbour graph
            if cellbox_indx + grid_width < len(self.cellboxes):
                neighbour_map[-4].append(int(cellbox_indx + grid_width))

            # add north neighbours to neighbour graph
            if cellbox_indx - grid_width >= 0:
                neighbour_map[4].append(int(cellbox_indx - grid_width))

            self.neighbour_graph[cellbox_indx] = neighbour_map

            # set gridCoord of cellBox
            x_coord = cellbox_indx % grid_width
            y_coord = abs(math.floor(cellbox_indx / grid_width) - (grid_height - 1))
            cellbox.set_grid_coord(x_coord, y_coord)

            # set focus of cellBox
            cellbox.set_focus([])
        self.splitting_conditions = []
        for data_source in config['Data_sources']:
            self.add_data_source(data_source)

        self.iterative_split(config['Region']["splitDepth"])

    # Functions for adding data to the cellgrid
    def add_data_source(self, data_source):
        """
            injest data from a given data source into the cellgrid structure.

            data_source is given in the format:
            {
                "path": "xxx.nc"
                "latName":"x",
                "longName":"x",
                "timeName":"x",
                "values":[
                    {
                        "sourceName":"x",
                        "destinationName":"x",
                        (OPTIONAL)"splittingCondition":{
                            "threshold":x,
                            "lowerBound"x,
                            "upperBound"x
                        }
                    }
                ]
            }

        """
        for cellbox in self.cellboxes:
            lat_min = cellbox.lat
            long_min = cellbox.long

            long_max = long_min + cellbox.width
            lat_max = lat_min + cellbox.height

            path = data_source['path']

            dataset = xr.open_dataset(path)

            if "timeName" in data_source:
                dataset = dataset.rename({data_source['latName']:'lat',
                                        data_source['longName']:'long',
                                        data_source['timeName']:'time'})

                data_slice = dataset.sel(time = slice(self._start_time, self._end_time),
                                        lat = slice(lat_min, lat_max),
                                        long = slice(long_min, long_max))
            else:
                dataset = dataset.rename({data_source['latName']:'lat',
                                        data_source['longName']:'long'})

                data_slice = dataset.sel(lat = slice(lat_min, lat_max),
                                        long = slice(long_min, long_max))

            dataframe = data_slice.to_dataframe()
            dataframe = dataframe.reset_index()

            selected = []
            for value in data_source['values']:
                dataframe=dataframe.rename(columns={value['sourceName']:value['destinationName']})
                selected = selected + [value['destinationName']]

                if "splittingCondition" in value:
                    splitting_condition = {value['destinationName'] : value['splittingCondition']}
                    cellbox.add_splitting_condition(splitting_condition)

            dataframe = dataframe.dropna(subset = selected)

            cellbox.add_data_points(dataframe)

    def add_data_points(self, data_points):
        """
            takes a dataframe containing geospatial-temporal located values and assigns them to
            cellboxes within this cellgrid.
        """
        for cell_box in self.cellboxes:
            if isinstance(cell_box, CellBox):
                long_loc = data_points.loc[(data_points['long'] > cell_box.long) &
                    (data_points['long'] <= (cell_box.long + cell_box.width))]
                lat_long_loc = long_loc.loc[(long_loc['lat'] > cell_box.lat) &
                    (long_loc['lat'] <= (cell_box.lat + cell_box.height))]

                cell_box.add_data_points(lat_long_loc)

    # Functions for outputting the cellgrid
    def output_dataframe(self):
        """
            requires rework as to not used hard-coded data types.

            DEPRICATED - use get_cellboxes() instead
        """
        cellgrid_dataframe = []

        for idx,cellbox in enumerate(self.cellboxes):
            if isinstance(cellbox, CellBox):
                # # Don't append cell if Ice or above threshold
                # if c.get_value('iceArea') >= self.config['Vehicle_Info']['MaxIceExtent']:
                #     continue
                # if self._j_grid:
                #     if c.isLandM():
                #         continue
                # else:
                #     if c.containsLand():
                #         continue


                # Inspecting neighbour graph and outputting in list
                neigh = self.neighbour_graph[idx]
                cases      = []
                neigh_indx = []
                for case in neigh.keys():
                    indxs = neigh[case]
                    if len(indxs) == 0:
                        continue
                    for indx in indxs:
                        if (self.cellboxes[indx].get_value('iceArea')*100 >
                                self.config['Vehicle_Info']['MaxIceExtent']):
                            continue
                        if self._j_grid:
                            if self.cellboxes[indx].isLandM():
                                continue
                        else:
                            if self.cellboxes[indx].contains_land():
                                continue
                        cases.append(case)
                        neigh_indx.append(indx)

                if self._j_grid:
                    is_land = cellbox.is_land_m()
                else:
                    is_land = cellbox.contains_land()

                index_df = pd.Series({'Index':int(idx),
<<<<<<< HEAD
                        'geometry':Polygon(c.getBounds()),
                        'cx':c.cx,
                        'cy':c.cy,
                        'dcx':c.dcx,
                        'dcy':c.dcy,
                        'case':cases,
                        'neighbourIndex':neigh_indx,
                        'Land':IsLand,
                        'Ice Area':c.iceArea()*100,
                        'Ice Thickness':c.iceThickness(self.config['Region']['startTime']),
                        'Ice Density':c.iceDensity(self.config['Region']['startTime']),
                        'Depth': c.depth(),
                        'Vector_x':c.getuC(),
                        'Vector_y':c.getvC()
=======
                        'geometry':Polygon(cellbox.get_bounds()),
                        'cell_info':[cellbox.getcx(),
                            cellbox.getcy(),cellbox.getdcx(),cellbox.getdcy()],
                        'case':cases,
                        'neighbourIndex':neigh_indx,
                        'Land':is_land,
                        'Ice Area':cellbox.get_value('iceArea')*100,
                        'Ice Thickness':cellbox.ice_thickness(self.config['Region']['startTime']),
                        'Ice Density':cellbox.ice_density(self.config['Region']['startTime']),
                        'Depth': cellbox.get_value('depth'),
                        'Vector':[cellbox.get_value('uC'),cellbox.get_value('vC')]
>>>>>>> b9a6dd9f
                        })

                cellgrid_dataframe.append(index_df)

        cellgrid_dataframe = pd.concat(cellgrid_dataframe,axis=1).transpose()

        ## Cell Further South than -78.0 set to land.
<<<<<<< HEAD
        cellgrid_dataframe['Land'][cellgrid_dataframe['cy']< -78.0] = True 
=======
        cellgrid_dataframe['Land'][np.array([x[1] for x in cellgrid_dataframe['cell_info']])
            < -78.0] = True
>>>>>>> b9a6dd9f

        cellgrid_dataframe = gpd.GeoDataFrame(cellgrid_dataframe,
            crs={'init': 'epsg:4326'},geometry='geometry')
        return cellgrid_dataframe

    def get_cellboxes(self, selected_values):
        """
            returns a list of dictories containing information about each cellbox
            in this cellgrid. Which information is included in each dictionary
            is specifed those specifed in the list parameter 'selected_values'

            all cellboxes will include id, geometry, cell_info
        """
        return_cellboxes = []
        for cellbox in self.cellboxes:
            if isinstance(cellbox, CellBox):
                cell_indx = self.cellboxes.index(cellbox)

                # create cellbox identifiers
                cell = {
                    "id":str(self.cellboxes.index(cellbox)),
                    "geometry":Polygon(cellbox.get_bounds()),
                    'cx':cellbox.getcx(),
                    'cy':cellbox.getcy(),
                    'dcx':cellbox.getdcx(),
                    'dcy':cellbox.getdcy()
                }

                # get neighbours of cellbox
                neighbour_case = []
                neighbour_indx = []
                neighbour_graph = self.neighbour_graph[cell_indx]
                for case in neighbour_graph.keys():
                    for neighbour in neighbour_graph[case]:
                        neighbour_case.append(case)
                        neighbour_indx.append(neighbour)

                cell['case'] = neighbour_case
                cell['neighbourIndex'] = neighbour_indx

                # assigned selected values to cellbox
                for value in selected_values:
                    cell[value]= cellbox.get_value(value)
                return_cellboxes.append(cell)
        return return_cellboxes

    def to_json(self, selected_values):
        """
            Returns this cellGrid converted to JSON format.
        """
        json = {}
        json["cellboxes"] = self.get_cellboxes(selected_values)
        json['neighbour_graph'] = self.neighbour_graph
        json['config'] = self.config

        return json

    # Functions for spltting cellboxes within the cellgrid

    def split_and_replace(self, cellbox):
        """
            Replaces a cellBox given by parameter 'cellBox' in this grid with
            4 smaller cellBoxes representing the four corners of the given cellBox.
            A neighbours map is then created for each of the 4 new cellBoxes
            and the neighbours map for all surrounding cell boxes is updated.

        """
        split_cellboxes = cellbox.split()

        self.cellboxes += split_cellboxes

        cellbox_indx = self.cellboxes.index(cellbox)

        north_west_indx = self.cellboxes.index(split_cellboxes[0])
        north_east_indx = self.cellboxes.index(split_cellboxes[1])
        south_west_indx = self.cellboxes.index(split_cellboxes[2])
        south_east_indx = self.cellboxes.index(split_cellboxes[3])

        south_neighbour_indx = self.neighbour_graph[cellbox_indx][4]
        north_neighbour_indx = self.neighbour_graph[cellbox_indx][-4]
        east_neighbour_indx = self.neighbour_graph[cellbox_indx][2]
        west_neighbour_indx = self.neighbour_graph[cellbox_indx][-2]

        # Create neighbour map for SW split cell.
        sw_neighbour_map = {1: [north_east_indx],
                          2: [south_east_indx],
                          3: [],
                          4: [],
                          -1: self.neighbour_graph[cellbox_indx][-1],
                          -2: [],
                          -3: [],
                          -4: [north_west_indx]}

        for indx in south_neighbour_indx:
            if self.get_neighbour_case(self.cellboxes[south_west_indx], self.cellboxes[indx]) == 3:
                sw_neighbour_map[3].append(indx)
            if self.get_neighbour_case(self.cellboxes[south_west_indx], self.cellboxes[indx]) == 4:
                sw_neighbour_map[4].append(indx)
        for indx in west_neighbour_indx:
            if self.get_neighbour_case(self.cellboxes[south_west_indx], self.cellboxes[indx]) == -2:
                sw_neighbour_map[-2].append(indx)
            if self.get_neighbour_case(self.cellboxes[south_west_indx], self.cellboxes[indx]) == -3:
                sw_neighbour_map[-3].append(indx)

        self.neighbour_graph[south_west_indx] = sw_neighbour_map

        # Create neighbour map for NW split cell
        nw_neighbour_map = {1: [],
                          2: [north_east_indx],
                          3: [south_east_indx],
                          4: [south_west_indx],
                          -1: [],
                          -2: [],
                          -3: self.neighbour_graph[cellbox_indx][-3],
                          -4: []}

        for indx in north_neighbour_indx:
            if self.get_neighbour_case(self.cellboxes[north_west_indx], self.cellboxes[indx]) == -4:
                nw_neighbour_map[-4].append(indx)
            if self.get_neighbour_case(self.cellboxes[north_west_indx], self.cellboxes[indx]) == 1:
                nw_neighbour_map[1].append(indx)
        for indx in west_neighbour_indx:
            if self.get_neighbour_case(self.cellboxes[north_west_indx], self.cellboxes[indx]) == -2:
                nw_neighbour_map[-2].append(indx)
            if self.get_neighbour_case(self.cellboxes[north_west_indx], self.cellboxes[indx]) == -1:
                nw_neighbour_map[-1].append(indx)

        self.neighbour_graph[north_west_indx] = nw_neighbour_map

        # Create neighbour map for NE split cell
        ne_neighbour_map = {1: self.neighbour_graph[cellbox_indx][1],
                          2: [],
                          3: [],
                          4: [south_east_indx],
                          -1: [south_west_indx],
                          -2: [north_west_indx],
                          -3: [],
                          -4: []}

        for indx in north_neighbour_indx:
            if self.get_neighbour_case(self.cellboxes[north_east_indx], self.cellboxes[indx]) == -4:
                ne_neighbour_map[-4].append(indx)
            if self.get_neighbour_case(self.cellboxes[north_east_indx], self.cellboxes[indx]) == -3:
                ne_neighbour_map[-3].append(indx)
        for indx in east_neighbour_indx:
            if self.get_neighbour_case(self.cellboxes[north_east_indx], self.cellboxes[indx]) == 2:
                ne_neighbour_map[2].append(indx)
            if self.get_neighbour_case(self.cellboxes[north_east_indx], self.cellboxes[indx]) == 3:
                ne_neighbour_map[3].append(indx)

        self.neighbour_graph[north_east_indx] = ne_neighbour_map

        # Create neighbour map for SE split cell
        se_neighbour_map = {1: [],
                          2: [],
                          3: self.neighbour_graph[cellbox_indx][3],
                          4: [],
                          -1: [],
                          -2: [south_west_indx],
                          -3: [north_west_indx],
                          -4: [north_east_indx]}

        for indx in south_neighbour_indx:
            if self.get_neighbour_case(self.cellboxes[south_east_indx], self.cellboxes[indx]) == 4:
                se_neighbour_map[4].append(indx)
            if self.get_neighbour_case(self.cellboxes[south_east_indx], self.cellboxes[indx]) == -1:
                se_neighbour_map[-1].append(indx)
        for indx in east_neighbour_indx:
            if self.get_neighbour_case(self.cellboxes[south_east_indx], self.cellboxes[indx]) == 2:
                se_neighbour_map[2].append(indx)
            if self.get_neighbour_case(self.cellboxes[south_east_indx], self.cellboxes[indx]) == 1:
                se_neighbour_map[1].append(indx)

        self.neighbour_graph[south_east_indx] = se_neighbour_map

        # Update neighbour map of neighbours of the split box.

        # Update north neighbour map
        for indx in north_neighbour_indx:
            self.neighbour_graph[indx][4].remove(cellbox_indx)

            crossing_case = self.get_neighbour_case(self.cellboxes[indx],
                self.cellboxes[north_west_indx])
            if crossing_case != 0:
                self.neighbour_graph[indx][crossing_case].append(north_west_indx)

            crossing_case = self.get_neighbour_case(self.cellboxes[indx],
                self.cellboxes[north_east_indx])
            if crossing_case != 0:
                self.neighbour_graph[indx][crossing_case].append(north_east_indx)

        # Update east neighbour map
        for indx in east_neighbour_indx:
            self.neighbour_graph[indx][-2].remove(cellbox_indx)

            crossing_case = self.get_neighbour_case(self.cellboxes[indx],
                self.cellboxes[north_east_indx])
            if crossing_case != 0:
                self.neighbour_graph[indx][crossing_case].append(north_east_indx)

            crossing_case = self.get_neighbour_case(self.cellboxes[indx],
                self.cellboxes[south_east_indx])
            if crossing_case != 0:
                self.neighbour_graph[indx][crossing_case].append(south_east_indx)

        # Update south neighbour map
        for indx in south_neighbour_indx:
            self.neighbour_graph[indx][-4].remove(cellbox_indx)

            crossing_case = self.get_neighbour_case(self.cellboxes[indx],
                self.cellboxes[south_east_indx])
            if crossing_case != 0:
                self.neighbour_graph[indx][crossing_case].append(south_east_indx)

            crossing_case = self.get_neighbour_case(self.cellboxes[indx],
                self.cellboxes[south_west_indx])
            if crossing_case != 0:
                self.neighbour_graph[indx][crossing_case].append(south_west_indx)

        # Update west neighbour map
        for indx in west_neighbour_indx:
            self.neighbour_graph[indx][2].remove(cellbox_indx)

            crossing_case = self.get_neighbour_case(self.cellboxes[indx],
                self.cellboxes[north_west_indx])
            if crossing_case != 0:
                self.neighbour_graph[indx][crossing_case].append(north_west_indx)

            crossing_case = self.get_neighbour_case(self.cellboxes[indx],
                self.cellboxes[south_west_indx])
            if crossing_case != 0:
                self.neighbour_graph[indx][crossing_case].append(south_west_indx)

        # Update corner neighbour maps
        north_east_corner_indx = self.neighbour_graph[cellbox_indx][1]
        if len(north_east_corner_indx) > 0:
            self.neighbour_graph[north_east_corner_indx[0]][-1] = [north_east_indx]

        north_west_corner_indx = self.neighbour_graph[cellbox_indx][-3]
        if len(north_west_corner_indx) > 0:
            self.neighbour_graph[north_west_corner_indx[0]][3] = [north_west_indx]

        south_east_corner_indx = self.neighbour_graph[cellbox_indx][3]
        if len(south_east_corner_indx) > 0:
            self.neighbour_graph[south_east_corner_indx[0]][-3] = [south_east_indx]

        south_west_corner_indx = self.neighbour_graph[cellbox_indx][-1]
        if len(south_west_corner_indx) > 0:
            self.neighbour_graph[south_west_corner_indx[0]][1] = [south_west_indx]

        split_container = {"northEast": north_east_indx,
                          "northWest": north_west_indx,
                          "southEast": south_east_indx,
                          "southWest": south_west_indx}

        self.cellboxes[cellbox_indx] = split_container
        self.neighbour_graph.pop(cellbox_indx)

    def iterative_split(self, split_amount):
        """
            Iterates over all cellboxes in the cellGrid a number of times defined by
            parameter 'splitAmount', splitting and replacing each one if it is
            not homogenous, as dictated by function Cellbox.should_be_split()

            DEPRICATED - should use 'split_to_depth' instead
        """
        for iter in range(0, split_amount):
            self.split_graph()

    def split_graph(self):
        """
            Iterates once over all cellBoxes in the cellGrid,
            splitting and replacing each one if it is not homogenous.

            DEPRICATED - should use 'split_to_depth' instead
        """
        for indx in range(0, len(self.cellboxes) - 1):
            cellbox = self.cellboxes[indx]
            if isinstance(cellbox, CellBox):
                if cellbox.should_be_split():
                    self.split_and_replace(cellbox)

    def split_to_depth(self, split_depth):
        """
            splits all cellboxes in this grid until a maximum split depth
            is reached, or all cellboxes are homogenous.
        """
        for cellbox in self.cellboxes:
            if isinstance(cellbox, CellBox):
                if (cellbox.split_depth < split_depth) & (cellbox.should_split()):
                    self.split_and_replace(cellbox)

    # Functions for debugging
    def plot(self, highlight_cellboxes = {}, plot_ice = True, plot_currents = False,
        plot_borders = True, paths=None, routepoints=False,waypoints=None):
        """
            creates and displays a plot for this cellGrid

            To be used for debugging purposes only.
        """
        # Create plot figure
        fig, axis = plt.subplots(1, 1, figsize=(25, 11))

        fig.patch.set_facecolor('white')
        axis.set_facecolor('lightblue')

        for cellbox in self.cellboxes:
            if isinstance(cellbox, CellBox):
                # plot ice
                if plot_ice and not np.isnan(cellbox.get_value('iceArea')):
                    if self._j_grid:
                        if cellbox.get_value('iceArea') >= 0.04:
                            axis.add_patch(MatplotPolygon(cellbox.get_bounds(),
                                closed=True, fill=True, color='white', alpha=1))
                            if cellbox.get_value('iceArea') < 0.8:
                                axis.add_patch(
                                    MatplotPolygon(cellbox.get_bounds(),
                                        closed=True, fill=True, color='grey',
                                            alpha=(1 - cellbox.get_value('iceArea'))))
                    else:
                        axis.add_patch(MatplotPolygon(cellbox.get_bounds(), closed=True,
                            fill=True, color='white', alpha=cellbox.get_value('iceArea')))

                # plot land
                if self._j_grid:
                    if cellbox.land_locked:
                        axis.add_patch(MatplotPolygon(cellbox.get_bounds(),
                            closed=True, fill=True, facecolor='lime'))
                else:
                    if cellbox.contains_land():
                        axis.add_patch(MatplotPolygon(cellbox.get_bounds(),
                            closed=True, fill=True, facecolor='mediumseagreen'))

                # plot currents
                if plot_currents:
                    axis.quiver((cellbox.long + cellbox.width / 2),
                        (cellbox.lat + cellbox.height / 2),
                        cellbox.get_value('uC'), cellbox.get_value('vC'),
                        scale=1, width=0.002, color='gray')

                # plot borders
                if plot_borders:
                    axis.add_patch(MatplotPolygon(cellbox.get_bounds(),
                        closed=True, fill=False, edgecolor='black'))

        # plot highlighted cells
        for colour in highlight_cellboxes:
            for cellbox in highlight_cellboxes[colour]:
                axis.add_patch(MatplotPolygon(cellbox.get_bounds(),
                    closed=True,
                    fill=False,
                    edgecolor=colour,
                    linewidth = 0.5 + len(list(highlight_cellboxes.keys())) -
                        list(highlight_cellboxes.keys()).index(colour)))

        # plot paths if supplied
        if not paths is None:
            for path in paths:
                if path['Time'] == np.inf:
                    continue
                points = np.array(path['Path']['Points'])
                if routepoints:
                    axis.plot(points[:,0],points[:,1],linewidth=3.0,color='b')
                    axis.scatter(points[:,0],points[:,1],30,zorder=99,color='b')
                else:
                    axis.plot(points[:,0],points[:,1],linewidth=3.0,color='b')


        if not waypoints is None:
            axis.scatter(waypoints['Long'],waypoints['Lat'],150,marker='^',color='r')

        axis.set_xlim(self._long_min, self._long_max)
        axis.set_ylim(self._lat_min, self._lat_max)

    def get_neighbour_case(self, cellbox_a, cellbox_b):
        """
            Given two cellBoxes (cellBoxA, cellBoxB) returns a case number
            representing where the two cellBoxes are touching.

            case 0 -> cellBoxes are not neighbours

            case 1 -> cellBoxB is the North-East corner of cellBoxA
            case 2 -> cellBoxB is East of cellBoxA
            case 3 -> cellBoxB is the South-East corner of cellBoxA
            case 4 -> cellBoxB is South of cellBoxA
            case -1 -> cellBoxB is the South-West corner of cellBoxA
            case -2 -> cellBoxB is West of cellBoxA
            case -3 -> cellBoxB is the North-West corner of cellBoxA
            case -4 -> cellBoxB is North of cellBoxA
        """

        if (cellbox_a.long + cellbox_a.width) == cellbox_b.long and (
                cellbox_a.lat + cellbox_a.height) == cellbox_b.lat:
            return 1  # North-East
        if (cellbox_a.long + cellbox_a.width == cellbox_b.long) and (
                cellbox_b.lat < (cellbox_a.lat + cellbox_a.height)) and (
                (cellbox_b.lat + cellbox_b.height) > cellbox_a.lat):
            return 2  # East
        if (cellbox_a.long + cellbox_a.width) == cellbox_b.long and (
                cellbox_a.lat == cellbox_b.lat + cellbox_b.height):
            return 3  # South-East
        if ((cellbox_b.lat + cellbox_b.height) == cellbox_a.lat) and (
                (cellbox_b.long + cellbox_b.width) > cellbox_a.long) and (
                cellbox_b.long < (cellbox_a.long + cellbox_a.width)):
            return 4  # South
        if cellbox_a.long == (cellbox_b.long + cellbox_b.width) and cellbox_a.lat == (
                cellbox_b.lat + cellbox_b.height):
            return -1  # South-West
        if (cellbox_b.long + cellbox_b.width == cellbox_a.long) and (
                cellbox_b.lat < (cellbox_a.lat + cellbox_a.height)) and (
                (cellbox_b.lat + cellbox_b.height) > cellbox_a.lat):
            return -2  # West
        if cellbox_a.long == (cellbox_b.long + cellbox_b.width) and (
                cellbox_a.lat + cellbox_a.height == cellbox_b.lat):
            return -3  # North-West
        if (cellbox_b.lat == (cellbox_a.lat + cellbox_a.height)) and (
                (cellbox_b.long + cellbox_b.width) > cellbox_a.long) and (
                cellbox_b.long < (cellbox_a.long + cellbox_a.width)):
            return -4  # North
        return 0  # Cells are not neighbours.

    def get_cellbox(self, long, lat):
        """
            Returns the CellBox which contains a point, given by parameters lat, long
        """
        selected_cell = []
        for cellbox in self.cellboxes:
            if isinstance(cellbox, CellBox):
                if cellbox.contains_point(lat, long):
                    selected_cell.append(cellbox)
        return selected_cell

    # Functions used for j_grid regression testing
    def dump_mesh(self, file_location):
        """
            creates a string representaion of this cellgrid which
            is then saved to a file location specifed by parameter
            'file_location'

            for use in j_grid regression testing
        """
        mesh_dump = ""
        for cell_box in self.cellboxes:
            if isinstance(cell_box, CellBox):
                mesh_dump += cell_box.mesh_dump()

        file = open(file_location, "w")
        file.write(mesh_dump)
        file.close()

    def dump_graph(self, file_location):
        """
            creates a string representation of the neighbour relation
            of this cellgrid which is then saved to a file location#
            specified by parameter 'file_location'

            for use in j_grid regression testing
        """
        graph_dump = ""

        max_ice_area = 0.8

        for cellbox in self.cellboxes:
            if isinstance(cellbox, CellBox):
                if (not cellbox.landLocked) and cellbox.get_value('iceArea') < max_ice_area:
                    graph_dump += cellbox.node_string()

                    cellbox_indx = self.cellboxes.index(cellbox)

                    # case -3 neighbours
                    nw_neighbour_indx = self.neighbour_graph[cellbox_indx][-3]
                    for neighbour in nw_neighbour_indx:
                        if (not self.cellboxes[neighbour].landLocked) and (
                                self.cellboxes[neighbour].get_value('iceArea') < max_ice_area):
                            graph_dump += "," + self.cellboxes[neighbour].nodeString() + ":-3"
                    # case -2 neighbours
                    w_neighbours_indx = self.neighbour_graph[cellbox_indx][-2]
                    for neighbour in w_neighbours_indx:
                        if (not self.cellboxes[neighbour].landLocked) and (
                                self.cellboxes[neighbour].get_value('iceArea') < max_ice_area):
                            graph_dump += "," + self.cellboxes[neighbour].nodeString() + ":-2"
                    # case -1 neighbours
                    sw_neighbours_indx = self.neighbour_graph[cellbox_indx][-1]
                    for neighbour in sw_neighbours_indx:
                        if (not self.cellboxes[neighbour].landLocked) and (
                                self.cellboxes[neighbour].get_value('iceArea') < max_ice_area):
                            graph_dump += "," + self.cellboxes[neighbour].nodeString() + ":-1"
                    # case -4 neighbours
                    n_neighbour_indx = self.neighbour_graph[cellbox_indx][-4]
                    for neighbour in n_neighbour_indx:
                        if (not self.cellboxes[neighbour].landLocked) and (
                            self.cellboxes[neighbour].get_value('iceArea') < max_ice_area):
                            graph_dump += "," + self.cellboxes[neighbour].nodeString() + ":-4"
                    # case 4 neighbours
                    s_neighbours_indx = self.neighbour_graph[cellbox_indx][4]
                    for neighbour in s_neighbours_indx:
                        if (not self.cellboxes[neighbour].landLocked) and (
                                self.cellboxes[neighbour].get_value('iceArea') < max_ice_area):
                            graph_dump += "," + self.cellboxes[neighbour].nodeString() + ":4"
                    # case 1 neighbours
                    ne_neighbour_indx = self.neighbour_graph[cellbox_indx][1]
                    for neighbour in ne_neighbour_indx:
                        if (not self.cellboxes[neighbour].landLocked) and (
                                self.cellboxes[neighbour].get_value('iceArea') < max_ice_area):
                            graph_dump += "," + self.cellboxes[neighbour].nodeString() + ":1"
                    # case 2 neighbours
                    e_neighbour_indx = self.neighbour_graph[cellbox_indx][2]
                    for neighbour in e_neighbour_indx:
                        if (not self.cellboxes[neighbour].landLocked) and (
                                self.cellboxes[neighbour].get_value('iceArea') < max_ice_area):
                            graph_dump += "," + self.cellboxes[neighbour].nodeString() + ":2"
                    # case 3 neighbours
                    se_neighbour_indx = self.neighbour_graph[cellbox_indx][3]
                    for neighbour in se_neighbour_indx:
                        if (not self.cellboxes[neighbour].landLocked) and (
                                self.cellboxes[neighbour].get_value('iceArea') < max_ice_area):
                            graph_dump += "," + self.cellboxes[neighbour].nodeString() + ":3"

                    graph_dump += "\n"

        file = open(file_location, "w")
        file.write(graph_dump)
        file.close()

    def add_current_points(self, current_points):
        """
            Takes a dataframe containing current points and assigns
            then to cellboxes within the cellgrid
        """
        for cellbox in self.cellboxes:
            long_loc = current_points.loc[(current_points['long'] > cellbox.long) & (
                current_points['long'] <= (cellbox.long + cellbox.width))]
            lat_long_loc = long_loc.loc[(long_loc['lat'] > cellbox.lat) & (
                long_loc['lat'] <= (cellbox.lat + cellbox.height))]

            cellbox.add_current_points(lat_long_loc)
            cellbox.set_land()

    def cellbox_by_node_string(self, node_string):
        """
            given a node string specifed by parameter 'node_string'
            returns a cellbox object which that node string identifies
        """
        for cellbox in self.cellboxes:
            if isinstance(cellbox, CellBox):
                if cellbox.node_string() == node_string:
                    return cellbox<|MERGE_RESOLUTION|>--- conflicted
+++ resolved
@@ -223,7 +223,6 @@
                     is_land = cellbox.contains_land()
 
                 index_df = pd.Series({'Index':int(idx),
-<<<<<<< HEAD
                         'geometry':Polygon(c.getBounds()),
                         'cx':c.cx,
                         'cy':c.cy,
@@ -238,19 +237,6 @@
                         'Depth': c.depth(),
                         'Vector_x':c.getuC(),
                         'Vector_y':c.getvC()
-=======
-                        'geometry':Polygon(cellbox.get_bounds()),
-                        'cell_info':[cellbox.getcx(),
-                            cellbox.getcy(),cellbox.getdcx(),cellbox.getdcy()],
-                        'case':cases,
-                        'neighbourIndex':neigh_indx,
-                        'Land':is_land,
-                        'Ice Area':cellbox.get_value('iceArea')*100,
-                        'Ice Thickness':cellbox.ice_thickness(self.config['Region']['startTime']),
-                        'Ice Density':cellbox.ice_density(self.config['Region']['startTime']),
-                        'Depth': cellbox.get_value('depth'),
-                        'Vector':[cellbox.get_value('uC'),cellbox.get_value('vC')]
->>>>>>> b9a6dd9f
                         })
 
                 cellgrid_dataframe.append(index_df)
@@ -258,12 +244,7 @@
         cellgrid_dataframe = pd.concat(cellgrid_dataframe,axis=1).transpose()
 
         ## Cell Further South than -78.0 set to land.
-<<<<<<< HEAD
         cellgrid_dataframe['Land'][cellgrid_dataframe['cy']< -78.0] = True 
-=======
-        cellgrid_dataframe['Land'][np.array([x[1] for x in cellgrid_dataframe['cell_info']])
-            < -78.0] = True
->>>>>>> b9a6dd9f
 
         cellgrid_dataframe = gpd.GeoDataFrame(cellgrid_dataframe,
             crs={'init': 'epsg:4326'},geometry='geometry')
