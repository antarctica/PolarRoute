--- conflicted
+++ resolved
@@ -1,6 +1,7 @@
 from turtle import fillcolor
 import numpy as np
 from RoutePlanner.CellBox import CellBox
+from RoutePlanner.Function import NewtonianDistance
 import matplotlib.pylab as plt
 from matplotlib.patches import Polygon
 
@@ -110,14 +111,6 @@
         self.cellBoxes.remove(cellBox)
         self.cellBoxes += splitCellBoxes
         
-<<<<<<< HEAD
-    def plot(self,figInfo=None,currents=False,return_ax=False):
-        if type(figInfo) == type(None):
-            fig,ax = plt.subplots(1,1,figsize=(15,10))
-            fig.patch.set_facecolor('white')
-            ax.set_facecolor('steelblue')
-            ax.patch.set_alpha(1.0)
-=======
     def plot(self,figInfo=None,currents=False,return_ax=False,iceThreshold=None):
         """
             plots this cellGrid for display.
@@ -128,7 +121,6 @@
             fig,ax = plt.subplots(1,1,figsize=(15,10))
             fig.patch.set_facecolor('white')
             ax.set_facecolor('lightblue')
->>>>>>> c964ba5e
         else:
             fig,ax = figInfo
 
@@ -148,16 +140,11 @@
                 ax.add_patch(Polygon(cellBox.getBounds(),closed=True,fill=True,color='White',alpha=iceArea))
                 ax.add_patch(Polygon(cellBox.getBounds(), closed = True, fill = False,edgecolor='gray'))
             else:
-<<<<<<< HEAD
-                ax.add_patch(Polygon(cellBox.getBounds(), closed = True, fill = True, facecolor='mediumseagreen'))
-                ax.add_patch(Polygon(cellBox.getBounds(), closed = True, fill = False, edgecolor='gray'))                
-=======
                 ax.add_patch(cellBox.getPolygon())
-            
-
+        
             ax.add_patch(cellBox.getPolygon())
             ax.add_patch(cellBox.getBorder())
->>>>>>> c964ba5e
+
 
             if currents:
                 ax.quiver((cellBox.long+cellBox.width/2),(cellBox.lat+cellBox.height/2),cellBox.getuC()*1000,cellBox.getvC()*1000,scale=2,width=0.002,color='gray')
@@ -179,7 +166,7 @@
             if (cellBox.long + cellBox.width == selectedCellBox.long) and (cellBox.lat <= (selectedCellBox.lat + selectedCellBox.height)) and ((cellBox.lat + cellBox.height) >= selectedCellBox.lat):
                     leftNeightbours_indx.append(idx)
                     leftNeightbours.append(cellBox)
-        return leftNeightbours,leftNeightbours_indx
+        return leftNeightbours,leftNeightbours_indx           
 
     def _getRightNeightbours(self, selectedCellBox):
         """
@@ -251,7 +238,6 @@
 
         for cellBox in selectedCellBoxes:
             ax.add_patch(cellBox.getHighlight())
-<<<<<<< HEAD
             ax.quiver((cellBox.long+cellBox.width/2),(cellBox.lat+cellBox.height/2),cellBox.getuC()*0.5,cellBox.getvC()*0.5,scale=2,width=0.002,color='gray')
         bounds = np.array(bounds)
 
@@ -268,13 +254,8 @@
         else:
             ax.set_xlim(self._longMin, self._longMax)
             ax.set_ylim(self._latMin, self._latMax)
-=======
-            ax.scatter(cellBox.cx,cellBox.cy,15,marker='o',color = 'Red')
-            
-        ax.set_xlim(self._longMin, self._longMax)
-        ax.set_ylim(self._latMin, self._latMax)
->>>>>>> c964ba5e
-        
+        
+
     def highlightCell(self, selectedCellBox, figInfo=None):
         """
             Adds a red-border to a cellBox given by parameter 'selectedCellBox' and plots this cellGrid.
